# SLEPLET

[![PyPI](https://badge.fury.io/py/sleplet.svg)](https://pypi.org/project/sleplet)
[![Python](https://img.shields.io/pypi/pyversions/sleplet)](https://www.python.org)
[![Documentation](https://img.shields.io/badge/Documentation-SLEPLET-blueviolet.svg)](https://astro-informatics.github.io/sleplet)
[![Zenodo](https://zenodo.org/badge/DOI/10.5281/zenodo.7268074.svg)](https://doi.org/10.5281/zenodo.7268074)
[![Test](https://github.com/astro-informatics/sleplet/actions/workflows/test.yml/badge.svg)](https://github.com/astro-informatics/sleplet/actions/workflows/test.yml)
[![pre-commit](https://img.shields.io/badge/pre--commit-enabled-brightgreen?logo=pre-commit&logoColor=white)](https://github.com/pre-commit/pre-commit)

`SLEPLET` is a Python package for the construction of Slepian wavelets in the
spherical and manifold (via meshes) settings. The API of `SLEPLET` has been
designed in an object-orientated manner and is easily extendible. Upon
installation, `SLEPLET` comes with two command line interfaces - `sphere` and
`mesh` - which allows one to easily generate plots on the sphere and a set of
meshes using `plotly`.

## Installation

The recommended way to install `SLEPLET` is via
[pip](https://pypi.org/project/pip/)

```sh
pip install sleplet
```

To install the latest development version of `SLEPLET` clone this repository
and run

```sh
pip install -e .
```

This will install two scripts `sphere` and `mesh` which can be used to generate
<<<<<<< HEAD
the figures in [the associated papers](./../src/sleplet/documentation.md#paper-figures).
=======
the figures in [the figure section](#paper-figures).

### Supported Platforms

`SLEPLET` has been tested with
[![Python](https://img.shields.io/pypi/pyversions/sleplet)](https://www.python.org).
Windows is not currently supported as `SLEPLET` relies on
[pyssht](https://pypi.org/project/pyssht) and
[pys2let](https://pypi.org/project/pys2let) which do not work on Windows.
These can hopefully be replaced with
[s2fft](https://github.com/astro-informatics/s2fft/) and
[s2wav](https://github.com/astro-informatics/s2wav) in the future when they
are available on [PyPI](https://pypi.org/).

## Bandlimit

The bandlimit is set as `L` throughout the code and the CLIs. The default value
is set to `L=16` and the figures created in [the figure section](#paper-figures)
all use `L=128`. The pre-computed data exists on
[Zenodo](https://doi.org/10.5281/zenodo.7767698) for powers of two up to `L=128`.
Other values will be computed when running the appropriate code (and saved for
future use). Note that beyond `L=32` the code can be slow due to the
difficulties of computing the Slepian matrix prior to the eigendecomposition, as
such it is recommended to stick to the powers of two up to `L=128`.

## Environment Variables

- `NCPU`: sets the number of cores to use

When it comes to selecting a Slepian region the order precedence is
[polar cap region](https://doi.org/10.1111/j.1365-246X.2006.03065.x) >
[limited latitude longitude region](https://doi.org/10.1109/TSP.2016.2646668) >
arbitrary region,
[as seen in the code](https://github.com/astro-informatics/sleplet/blob/main/src/sleplet/utils/region.py).
The default region is the `south_america` arbitrary region.

- `POLAR_GAP`
  - for a Slepian `polar cap region`, when set in conjunction with `THETA_MAX`
    but without the other `PHI`/`THETA` variables
- `THETA_MAX`
  - for a Slepian `polar cap region`, when set without the other `PHI`/`THETA`
    variables
  - for a Slepian `limited latitude longitude region`
- `THETA_MIN`
  - for a Slepian `limited latitude longitude region`
- `PHI_MAX`
  - for a Slepian `limited latitude longitude region`
- `PHI_MIN`
  - for a Slepian `limited latitude longitude region`
- `SLEPIAN_MASK`
  - for an arbitrary Slepian region, currently `africa`/`south_america` supported

## Paper Figures

To recreate the figures from the below papers, one may use the CLI or the API.
For those which don't use the `mesh` or `sphere` CLIs, the relevant API code
isn't provided as it is contained within the
[examples folder](https://github.com/astro-informatics/sleplet/tree/main/examples).

### Sifting Convolution on the Sphere

[![Sifting Convolution on the Sphere](https://img.shields.io/badge/DOI-10.1109/LSP.2021.3050961-pink.svg)](https://dx.doi.org/10.1109/LSP.2021.3050961)

#### Sifting Convolution on the Sphere: Fig. 1

```sh
for ell in $(seq 2 -1 1); do
    sphere harmonic_gaussian -a 0.75 -b 0.125 -e ${ell} 1 -L 128 -m translate -o
done
```

```python
import numpy as np
import pyssht as ssht
import sleplet

for ell in range(2, 0, -1):
    f = sleplet.functions.HarmonicGaussian(128, l_sigma=10**ell, m_sigma=10)
    flm = f.translate(alpha=0.75 * np.pi, beta=0.125 * np.pi)
    f_sphere = ssht.inverse(flm, f.L, Method="MWSS")
    sleplet.plotting.PlotSphere(
        f_sphere,
        f.L,
        f"fig_1_ell_{ell}",
        annotations=[],
    ).execute()
```

#### Sifting Convolution on the Sphere: Fig. 2

```sh
sphere earth -L 128
```

```python
import pyssht as ssht
import sleplet

f = sleplet.functions.Earth(128)
flm = sleplet.harmonic_methods.rotate_earth_to_south_america(f.coefficients, f.L)
f_sphere = ssht.inverse(flm, f.L, Method="MWSS")
sleplet.plotting.PlotSphere(f_sphere, f.L, "fig_2").execute()
```

#### Sifting Convolution on the Sphere: Fig. 3

```sh
for ell in $(seq 2 -1 1); do
    sphere harmonic_gaussian -c earth -e ${ell} 1 -L 128
done
```

```python
import pyssht as ssht
import sleplet

for ell in range(2, 0, -1):
    f = sleplet.functions.HarmonicGaussian(128, l_sigma=10**ell, m_sigma=10)
    g = sleplet.functions.Earth(128)
    flm = f.convolve(f.coefficients, g.coefficients.conj())
    flm_rot = sleplet.harmonic_methods.rotate_earth_to_south_america(flm, f.L)
    f_sphere = ssht.inverse(flm_rot, f.L, Method="MWSS")
    sleplet.plotting.PlotSphere(f_sphere, f.L, f"fig_3_ell_{ell}").execute()
```

### Slepian Scale-Discretised Wavelets on the Sphere

[![Slepian Scale-Discretised Wavelets on the Sphere](https://img.shields.io/badge/DOI-10.1109/TSP.2022.3233309-pink.svg)](https://dx.doi.org/10.1109/TSP.2022.3233309)

#### Slepian Scale-Discretised Wavelets on the Sphere: Fig. 2

```sh
python -m examples.arbitrary.south_america.tiling_south_america
```

#### Slepian Scale-Discretised Wavelets on the Sphere: Fig. 3

```sh
export SLEPIAN_MASK="south_america"
# a
sphere earth -L 128 -s 2 -u
# b
sphere slepian_south_america -L 128 -s 2 -u
```

```python
import pyssht as ssht
import sleplet

# a
f = sleplet.functions.Earth(128, smoothing=2)
flm = sleplet.harmonic_methods.rotate_earth_to_south_america(f.coefficients, f.L)
f_sphere = ssht.inverse(flm, f.L, Method="MWSS")
sleplet.plotting.PlotSphere(f_sphere, f.L, "fig_3_a", normalise=False).execute()
# b
region = sleplet.slepian.Region(mask_name="south_america")
g = sleplet.functions.SlepianSouthAmerica(128, region=region, smoothing=2)
g_sphere = sleplet.slepian_methods.slepian_inverse(g.coefficients, g.L, g.slepian)
sleplet.plotting.PlotSphere(
    g_sphere,
    g.L,
    "fig_3_b",
    normalise=False,
    region=g.region,
).execute()
```

#### Slepian Scale-Discretised Wavelets on the Sphere: Fig. 4

```sh
export SLEPIAN_MASK="south_america"
for p in 0 9 24 49 99 199; do
    sphere slepian -e ${p} -L 128 -u
done
```

```python
import sleplet

region = sleplet.slepian.Region(mask_name="south_america")
for p in [0, 9, 24, 49, 99, 199]:
    f = sleplet.functions.Slepian(128, region=region, rank=p)
    f_sphere = sleplet.slepian_methods.slepian_inverse(f.coefficients, f.L, f.slepian)
    sleplet.plotting.PlotSphere(
        f_sphere,
        f.L,
        f"fig_4_p_{p}",
        normalise=False,
        region=f.region,
    ).execute()
```

#### Slepian Scale-Discretised Wavelets on the Sphere: Fig. 5

```sh
python -m examples.arbitrary.south_america.eigenvalues_south_america
```

#### Slepian Scale-Discretised Wavelets on the Sphere: Fig. 6

```sh
export SLEPIAN_MASK="south_america"
# a
sphere slepian_wavelets -L 128 -u
# b-f
for j in $(seq 0 4); do
    sphere slepian_wavelets -e 3 2 ${j} -L 128 -u
done
```

```python
import sleplet

region = sleplet.slepian.Region(mask_name="south_america")
for j in [None, *list(range(5))]:
    f = sleplet.functions.SlepianWavelets(128, region=region, B=3, j_min=2, j=j)
    f_sphere = sleplet.slepian_methods.slepian_inverse(f.coefficients, f.L, f.slepian)
    sleplet.plotting.PlotSphere(
        f_sphere,
        f.L,
        f"fig_6_j_{j}",
        normalise=False,
        region=f.region,
    ).execute()
```

#### Slepian Scale-Discretised Wavelets on the Sphere: Fig. 7

```sh
export SLEPIAN_MASK="south_america"
# a
sphere slepian_wavelet_coefficients_south_america -L 128 -s 2 -u
# b-f
for j in $(seq 0 4); do
    sphere slepian_wavelet_coefficients_south_america -e 3 2 ${j} -L 128 -s 2 -u
done
```

```python
import sleplet

region = sleplet.slepian.Region(mask_name="south_america")
for j in [None, *list(range(5))]:
    f = sleplet.functions.SlepianWaveletCoefficientsSouthAmerica(
        128,
        region=region,
        B=3,
        j_min=2,
        j=j,
        smoothing=2,
    )
    f_sphere = sleplet.slepian_methods.slepian_inverse(f.coefficients, f.L, f.slepian)
    sleplet.plotting.PlotSphere(
        f_sphere,
        f.L,
        f"fig_7_j_{j}",
        normalise=False,
        region=f.region,
    ).execute()
```

#### Slepian Scale-Discretised Wavelets on the Sphere: Fig. 8

```sh
export SLEPIAN_MASK="south_america"
# a
sphere slepian_south_america -L 128 -n -10 -s 2 -u
# b-d
for s in 2 3 5; do
    python -m examples.arbitrary.south_america.denoising_slepian_south_america -n -10 -s ${s}
done
```

```python
import sleplet

# a
region = sleplet.slepian.Region(mask_name="south_america")
f = sleplet.functions.SlepianSouthAmerica(128, region=region, noise=-10, smoothing=2)
f_sphere = sleplet.slepian_methods.slepian_inverse(f.coefficients, f.L, f.slepian)
amplitude = sleplet.plot_methods.compute_amplitude_for_noisy_sphere_plots(f)
sleplet.plotting.PlotSphere(
    f_sphere,
    f.L,
    "fig_8_a",
    amplitude=amplitude,
    normalise=False,
    region=f.region,
).execute()
```

#### Slepian Scale-Discretised Wavelets on the Sphere: Fig. 9

```sh
export SLEPIAN_MASK="africa"
# a
sphere earth -L 128 -p africa -s 2 -u
# b
sphere slepian_africa -L 128 -s 2 -u
```

```python
import pyssht as ssht
import sleplet

# a
f = sleplet.functions.Earth(128, smoothing=2)
flm = sleplet.harmonic_methods.rotate_earth_to_africa(f.coefficients, f.L)
f_sphere = ssht.inverse(flm, f.L, Method="MWSS")
sleplet.plotting.PlotSphere(f_sphere, f.L, "fig_9_a", normalise=False).execute()
# b
region = sleplet.slepian.Region(mask_name="africa")
g = sleplet.functions.SlepianAfrica(128, region=region, smoothing=2)
g_sphere = sleplet.slepian_methods.slepian_inverse(g.coefficients, g.L, g.slepian)
sleplet.plotting.PlotSphere(
    g_sphere,
    g.L,
    "fig_9_b",
    normalise=False,
    region=g.region,
).execute()
```

#### Slepian Scale-Discretised Wavelets on the Sphere: Fig. 10

```sh
python -m examples.arbitrary.africa.eigenvalues_africa
```

#### Slepian Scale-Discretised Wavelets on the Sphere: Fig. 11

```sh
export SLEPIAN_MASK="africa"
for p in 0 9 24 49 99 199; do
    sphere slepian -e ${p} -L 128 -u
done
```

```python
import sleplet

region = sleplet.slepian.Region(mask_name="africa")
for p in [0, 9, 24, 49, 99, 199]:
    f = sleplet.functions.Slepian(128, region=region, rank=p)
    f_sphere = sleplet.slepian_methods.slepian_inverse(f.coefficients, f.L, f.slepian)
    sleplet.plotting.PlotSphere(
        f_sphere,
        f.L,
        f"fig_11_p{p}",
        normalise=False,
        region=f.region,
    ).execute()
```

#### Slepian Scale-Discretised Wavelets on the Sphere: Fig. 12

```sh
export SLEPIAN_MASK="africa"
# a
sphere slepian_wavelets -L 128 -u
# b
for j in $(seq 0 5); do
    sphere slepian_wavelets -e 3 2 ${j} -L 128 -u
done
```

```python
import sleplet

region = sleplet.slepian.Region(mask_name="africa")
for j in [None, *list(range(6))]:
    f = sleplet.functions.SlepianWavelets(128, region=region, B=3, j_min=2, j=j)
    f_sphere = sleplet.slepian_methods.slepian_inverse(f.coefficients, f.L, f.slepian)
    sleplet.plotting.PlotSphere(
        f_sphere,
        f.L,
        f"fig_12_j_{j}",
        normalise=False,
        region=f.region,
    ).execute()
```

#### Slepian Scale-Discretised Wavelets on the Sphere: Fig. 13

```sh
export SLEPIAN_MASK="africa"
# a
sphere slepian_wavelet_coefficients_africa -L 128 -s 2 -u
# b
for j in $(seq 0 5); do
    sphere slepian_wavelet_coefficients_africa -e 3 2 ${j} -L 128 -s 2 -u
done
```

```python
import sleplet

region = sleplet.slepian.Region(mask_name="africa")
for j in [None, *list(range(6))]:
    f = sleplet.functions.SlepianWaveletCoefficientsAfrica(
        128,
        region=region,
        B=3,
        j_min=2,
        j=j,
        smoothing=2,
    )
    f_sphere = sleplet.slepian_methods.slepian_inverse(f.coefficients, f.L, f.slepian)
    sleplet.plotting.PlotSphere(
        f_sphere,
        f.L,
        f"fig_13_j_{j}",
        normalise=False,
        region=f.region,
    ).execute()
```

#### Slepian Scale-Discretised Wavelets on the Sphere: Fig. 14

```sh
export SLEPIAN_MASK="africa"
# a
sphere slepian_africa -L 128 -n -10 -s 2 -u
# b-d
for s in 2 3 5; do
    python -m examples.arbitrary.africa.denoising_slepian_africa -n -10 -s ${s}
done
```

```python
import sleplet

# a
region = sleplet.slepian.Region(mask_name="africa")
f = sleplet.functions.SlepianAfrica(128, region=region, noise=-10, smoothing=2)
f_sphere = sleplet.slepian_methods.slepian_inverse(f.coefficients, f.L, f.slepian)
amplitude = sleplet.plot_methods.compute_amplitude_for_noisy_sphere_plots(f)
sleplet.plotting.PlotSphere(
    f_sphere,
    f.L,
    "fig_14_a",
    amplitude=amplitude,
    normalise=False,
    region=f.region,
).execute()
```

### Slepian Scale-Discretised Wavelets on Manifolds

[![Slepian Scale-Discretised Wavelets on Manifolds](https://img.shields.io/badge/DOI-10.48550/arXiv.2302.06006-pink.svg)](https://doi.org/10.48550/arXiv.2302.06006)

#### Slepian Scale-Discretised Wavelets on Manifolds: Fig. 2

```sh
for r in $(seq 2 9); do
    mesh homer -e ${r} -u
done
```

```python
import sleplet

mesh = sleplet.meshes.Mesh("homer")
for r in range(2, 10):
    f = sleplet.meshes.MeshBasisFunctions(mesh, rank=r)
    f_mesh = sleplet.harmonic_methods.mesh_inverse(f.mesh, f.coefficients)
    sleplet.plotting.PlotMesh(mesh, f"fig_2_r_{r}", f_mesh, normalise=False).execute()
```

#### Slepian Scale-Discretised Wavelets on Manifolds: Fig. 4

```sh
python -m examples.mesh.mesh_tiling homer
```

#### Slepian Scale-Discretised Wavelets on Manifolds: Fig. 5

```sh
python -m examples.mesh.mesh_region homer
```

#### Slepian Scale-Discretised Wavelets on Manifolds: Fig. 6

```sh
for p in 0 9 24 49 99 199; do
    mesh homer -m slepian_functions -e ${p} -u -z
done
```

```python
import sleplet

mesh = sleplet.meshes.Mesh("homer", zoom=True)
for p in [0, 9, 24, 49, 99, 199]:
    f = sleplet.meshes.MeshSlepianFunctions(mesh, rank=p)
    f_mesh = sleplet.slepian_methods.slepian_mesh_inverse(
        f.mesh_slepian,
        f.coefficients,
    )
    sleplet.plotting.PlotMesh(
        mesh,
        f"fig_6_p_{p}",
        f_mesh,
        normalise=False,
        region=True,
    ).execute()
```

#### Slepian Scale-Discretised Wavelets on Manifolds: Fig. 7

```sh
python -m examples.mesh.mesh_slepian_eigenvalues homer
```

#### Slepian Scale-Discretised Wavelets on Manifolds: Fig. 8

```sh
# a
mesh homer -m slepian_wavelets -u -z
# b-f
for j in $(seq 0 4); do
    mesh homer -e 3 2 ${j} -m slepian_wavelets -u -z
done
```

```python
import sleplet

mesh = sleplet.meshes.Mesh("homer", zoom=True)
for j in [None, *list(range(5))]:
    f = sleplet.meshes.MeshSlepianWavelets(mesh, B=3, j_min=2, j=j)
    f_mesh = sleplet.slepian_methods.slepian_mesh_inverse(
        f.mesh_slepian,
        f.coefficients,
    )
    sleplet.plotting.PlotMesh(
        mesh,
        f"fig_8_j_{j}",
        f_mesh,
        normalise=False,
        region=True,
    ).execute()
```

#### Slepian Scale-Discretised Wavelets on Manifolds: Fig. 9

```sh
mesh homer -m field -u
```

```python
import sleplet

mesh = sleplet.meshes.Mesh("homer")
f = sleplet.meshes.MeshField(mesh)
f_mesh = sleplet.harmonic_methods.mesh_inverse(f.mesh, f.coefficients)
sleplet.plotting.PlotMesh(mesh, "fig_9", f_mesh, normalise=False).execute()
```

#### Slepian Scale-Discretised Wavelets on Manifolds: Fig. 10

```sh
# a
mesh homer -m slepian_wavelet_coefficients -u -z
# b-f
for j in $(seq 0 4); do
    mesh homer -e 3 2 ${j} -m slepian_wavelet_coefficients -u -z
done
```

```python
import sleplet

mesh = sleplet.meshes.Mesh("homer", zoom=True)
for j in [None, *list(range(5))]:
    f = sleplet.meshes.MeshSlepianWaveletCoefficients(mesh, B=3, j_min=2, j=j)
    f_mesh = sleplet.slepian_methods.slepian_mesh_inverse(
        f.mesh_slepian,
        f.coefficients,
    )
    sleplet.plotting.PlotMesh(
        mesh,
        f"fig_10_j_{j}",
        f_mesh,
        normalise=False,
        region=True,
    ).execute()
```

#### Slepian Scale-Discretised Wavelets on Manifolds: Fig. 11

```sh
# a
mesh homer -m slepian_field -u -z
# b
mesh homer -m slepian_field -n -5 -u -z
# c
python -m examples.mesh.denoising_slepian_mesh homer -n -5 -s 2
```

```python
import sleplet

mesh = sleplet.meshes.Mesh("homer", zoom=True)
# a
f = sleplet.meshes.MeshSlepianField(mesh)
f_mesh = sleplet.slepian_methods.slepian_mesh_inverse(f.mesh_slepian, f.coefficients)
sleplet.plotting.PlotMesh(
    mesh,
    "fig_11_a",
    f_mesh,
    normalise=False,
    region=True,
).execute()
# b
g = sleplet.meshes.MeshSlepianField(mesh, noise=-5)
g_mesh = sleplet.slepian_methods.slepian_mesh_inverse(g.mesh_slepian, g.coefficients)
amplitude = sleplet.plot_methods.compute_amplitude_for_noisy_mesh_plots(g)
sleplet.plotting.PlotMesh(
    mesh,
    "fig_11_b",
    g_mesh,
    amplitude=amplitude,
    normalise=False,
    region=True,
).execute()
```

#### Slepian Scale-Discretised Wavelets on Manifolds: Fig. 12

```sh
for f in cheetah dragon bird teapot cube; do
    python -m examples.mesh.mesh_region ${f}
done
```

#### Slepian Scale-Discretised Wavelets on Manifolds: Tab. 1

```sh
python -m examples.mesh.produce_table
```

### Slepian Wavelets for the Analysis of Incomplete Data on Manifolds

[![Slepian Wavelets for the Analysis of Incomplete Data on Manifolds](https://img.shields.io/badge/PhD%20Thesis-Patrick%20J.%20Roddy-pink.svg)](https://paddyroddy.github.io/thesis)

#### Chapter 2

##### Fig. 2.1

```sh
for ell in $(seq 0 4); do
    for m in $(seq 0 ${ell}); do
        sphere spherical_harmonic -e ${ell} ${m} -L 128 -u -z
    done
done
```

```python
import pyssht as ssht
import sleplet

for ell in range(5):
    for m in range(ell + 1):
        f = sleplet.functions.SphericalHarmonic(128, ell=ell, m=m)
        f_sphere = ssht.inverse(f.coefficients, f.L, Method="MWSS")
        sleplet.plotting.PlotSphere(
            f_sphere,
            f.L,
            f"fig_2_1_ell_{ell}_m_{m}",
            normalise=False,
            unzeropad=True,
        ).execute()
```

##### Fig. 2.2

```sh
# a
sphere elongated_gaussian -e -1 -1 -L 128
# b
sphere elongated_gaussian -e -1 -1 -L 128 -m rotate -a 0 -b 0 -g 0.25
# c
sphere elongated_gaussian -e -1 -1 -L 128 -m rotate -a 0 -b 0.25 -g 0.25
# d
sphere elongated_gaussian -e -1 -1 -L 128 -m rotate -a 0.25 -b 0.25 -g 0.25
```

```python
import numpy as np
import pyssht as ssht
import sleplet

# a
f = sleplet.functions.ElongatedGaussian(128, p_sigma=0.1, t_sigma=0.1)
f_sphere = ssht.inverse(f.coefficients, f.L, Method="MWSS")
sleplet.plotting.PlotSphere(f_sphere, f.L, "fig_2_2_a", annotations=[]).execute()
# b-d
for a, b, g in [(0, 0, 0.25), (0, 0.25, 0.25), (0.25, 0.25, 0.25)]:
    glm_rot = f.rotate(alpha=a * np.pi, beta=b * np.pi, gamma=g * np.pi)
    g_sphere = ssht.inverse(glm_rot, f.L, Method="MWSS")
    sleplet.plotting.PlotSphere(
        g_sphere,
        f.L,
        f"fig_2_2_a_{a}_b_{b}_g_{g}",
        annotations=[],
    ).execute()
```

##### Fig. 2.3

```sh
python -m examples.misc.wavelet_transform
```

##### Fig. 2.4

```sh
python -m examples.wavelets.axisymmetric_tiling
```

##### Fig. 2.5

```sh
# a
sphere axisymmetric_wavelets -L 128 -u
# b-e
for j in $(seq 0 3); do
    sphere axisymmetric_wavelets -e 3 2 ${j} -L 128 -u
done
```

```python
import pyssht as ssht
import sleplet

for j in [None, *list(range(4))]:
    f = sleplet.functions.AxisymmetricWavelets(128, B=3, j_min=2, j=j)
    f_sphere = ssht.inverse(f.coefficients, f.L, Method="MWSS")
    sleplet.plotting.PlotSphere(
        f_sphere,
        f.L,
        f"fig_2_5_j_{j}",
        normalise=False,
    ).execute()
```

##### Fig. 2.6

```sh
python -m examples.polar_cap.eigenvalues
```

##### Fig. 2.7

```sh
python -m examples.polar_cap.fried_egg
```

##### Fig. 2.8

```sh
python -m examples.polar_cap.eigenfunctions
```

#### Chapter 3

##### Fig. 3.1

```sh
# a
sphere gaussian -L 128
# b
sphere gaussian -a 0.75 -b 0.125 -L 128 -m translate -o
```

```python
import numpy as np
import pyssht as ssht
import sleplet

# a
f = sleplet.functions.Gaussian(128)
f_sphere = ssht.inverse(f.coefficients, f.L, Method="MWSS")
sleplet.plotting.PlotSphere(f_sphere, f.L, "fig_3_1_a", annotations=[]).execute()
# b
glm_trans = f.translate(alpha=0.75 * np.pi, beta=0.125 * np.pi)
g_sphere = ssht.inverse(glm_trans, f.L, Method="MWSS")
sleplet.plotting.PlotSphere(g_sphere, f.L, "fig_3_1_b", annotations=[]).execute()
```

##### Fig. 3.2

```sh
# a
sphere squashed_gaussian -L 128
# b
sphere squashed_gaussian -a 0.75 -b 0.125 -L 128 -m translate -o
```

```python
import numpy as np
import pyssht as ssht
import sleplet

# a
f = sleplet.functions.SquashedGaussian(128)
f_sphere = ssht.inverse(f.coefficients, f.L, Method="MWSS")
sleplet.plotting.PlotSphere(f_sphere, f.L, "fig_3_2_a", annotations=[]).execute()
# b
glm_trans = f.translate(alpha=0.75 * np.pi, beta=0.125 * np.pi)
g_sphere = ssht.inverse(glm_trans, f.L, Method="MWSS")
sleplet.plotting.PlotSphere(g_sphere, f.L, "fig_3_2_b", annotations=[]).execute()
```

##### Fig. 3.3

```sh
# a
sphere elongated_gaussian -L 128
# b
sphere elongated_gaussian -a 0.75 -b 0.125 -L 128 -m translate -o
```

```python
import numpy as np
import pyssht as ssht
import sleplet

# a
f = sleplet.functions.ElongatedGaussian(128)
f_sphere = ssht.inverse(f.coefficients, f.L, Method="MWSS")
sleplet.plotting.PlotSphere(f_sphere, f.L, "fig_3_3_a", annotations=[]).execute()
# b
glm_trans = f.translate(alpha=0.75 * np.pi, beta=0.125 * np.pi)
g_sphere = ssht.inverse(glm_trans, f.L, Method="MWSS")
sleplet.plotting.PlotSphere(g_sphere, f.L, "fig_3_3_b", annotations=[]).execute()
```

##### Fig. 3.4

Figs. (c-d) correspond to (a-b) in [Fig. 1 of the Sifting Convolution on the Sphere paper](#sifting-convolution-on-the-sphere-fig-1). The following creates Figs. (a-b).

```sh
for ell in $(seq 2 -1 1); do
    sphere harmonic_gaussian -e ${ell} 1 -L 128
done
```

```python
import pyssht as ssht
import sleplet

for ell in range(2, 0, -1):
    f = sleplet.functions.HarmonicGaussian(128, l_sigma=10**ell, m_sigma=10)
    f_sphere = ssht.inverse(f.coefficients, f.L, Method="MWSS")
    sleplet.plotting.PlotSphere(
        f_sphere,
        f.L,
        f"fig_3_4_ell_{ell}",
        annotations=[],
    ).execute()
```

##### Fig. 3.5

The same as [Fig. 2 of the Sifting Convolution on the Sphere paper](#sifting-convolution-on-the-sphere-fig-2).

##### Fig. 3.6

The same as [Fig. 3 of the Sifting Convolution on the Sphere paper](#sifting-convolution-on-the-sphere-fig-3).

#### Chapter 4

The plots here are the same as the [Slepian Scale-Discretised Wavelets on the Sphere paper](#slepian-scale-discretised-wavelets-on-the-sphere) without the Africa examples, i.e. [Fig. 10 onwards](#slepian-scale-discretised-wavelets-on-the-sphere-fig-10).

#### Chapter 5

The plots here are the same as the [Slepian Scale-Discretised Wavelets on Manifolds paper](#slepian-scale-discretised-wavelets-on-manifolds).
>>>>>>> a77e4636
<|MERGE_RESOLUTION|>--- conflicted
+++ resolved
@@ -31,886 +31,5 @@
 ```
 
 This will install two scripts `sphere` and `mesh` which can be used to generate
-<<<<<<< HEAD
-the figures in [the associated papers](./../src/sleplet/documentation.md#paper-figures).
-=======
-the figures in [the figure section](#paper-figures).
-
-### Supported Platforms
-
-`SLEPLET` has been tested with
-[![Python](https://img.shields.io/pypi/pyversions/sleplet)](https://www.python.org).
-Windows is not currently supported as `SLEPLET` relies on
-[pyssht](https://pypi.org/project/pyssht) and
-[pys2let](https://pypi.org/project/pys2let) which do not work on Windows.
-These can hopefully be replaced with
-[s2fft](https://github.com/astro-informatics/s2fft/) and
-[s2wav](https://github.com/astro-informatics/s2wav) in the future when they
-are available on [PyPI](https://pypi.org/).
-
-## Bandlimit
-
-The bandlimit is set as `L` throughout the code and the CLIs. The default value
-is set to `L=16` and the figures created in [the figure section](#paper-figures)
-all use `L=128`. The pre-computed data exists on
-[Zenodo](https://doi.org/10.5281/zenodo.7767698) for powers of two up to `L=128`.
-Other values will be computed when running the appropriate code (and saved for
-future use). Note that beyond `L=32` the code can be slow due to the
-difficulties of computing the Slepian matrix prior to the eigendecomposition, as
-such it is recommended to stick to the powers of two up to `L=128`.
-
-## Environment Variables
-
-- `NCPU`: sets the number of cores to use
-
-When it comes to selecting a Slepian region the order precedence is
-[polar cap region](https://doi.org/10.1111/j.1365-246X.2006.03065.x) >
-[limited latitude longitude region](https://doi.org/10.1109/TSP.2016.2646668) >
-arbitrary region,
-[as seen in the code](https://github.com/astro-informatics/sleplet/blob/main/src/sleplet/utils/region.py).
-The default region is the `south_america` arbitrary region.
-
-- `POLAR_GAP`
-  - for a Slepian `polar cap region`, when set in conjunction with `THETA_MAX`
-    but without the other `PHI`/`THETA` variables
-- `THETA_MAX`
-  - for a Slepian `polar cap region`, when set without the other `PHI`/`THETA`
-    variables
-  - for a Slepian `limited latitude longitude region`
-- `THETA_MIN`
-  - for a Slepian `limited latitude longitude region`
-- `PHI_MAX`
-  - for a Slepian `limited latitude longitude region`
-- `PHI_MIN`
-  - for a Slepian `limited latitude longitude region`
-- `SLEPIAN_MASK`
-  - for an arbitrary Slepian region, currently `africa`/`south_america` supported
-
-## Paper Figures
-
-To recreate the figures from the below papers, one may use the CLI or the API.
-For those which don't use the `mesh` or `sphere` CLIs, the relevant API code
-isn't provided as it is contained within the
-[examples folder](https://github.com/astro-informatics/sleplet/tree/main/examples).
-
-### Sifting Convolution on the Sphere
-
-[![Sifting Convolution on the Sphere](https://img.shields.io/badge/DOI-10.1109/LSP.2021.3050961-pink.svg)](https://dx.doi.org/10.1109/LSP.2021.3050961)
-
-#### Sifting Convolution on the Sphere: Fig. 1
-
-```sh
-for ell in $(seq 2 -1 1); do
-    sphere harmonic_gaussian -a 0.75 -b 0.125 -e ${ell} 1 -L 128 -m translate -o
-done
-```
-
-```python
-import numpy as np
-import pyssht as ssht
-import sleplet
-
-for ell in range(2, 0, -1):
-    f = sleplet.functions.HarmonicGaussian(128, l_sigma=10**ell, m_sigma=10)
-    flm = f.translate(alpha=0.75 * np.pi, beta=0.125 * np.pi)
-    f_sphere = ssht.inverse(flm, f.L, Method="MWSS")
-    sleplet.plotting.PlotSphere(
-        f_sphere,
-        f.L,
-        f"fig_1_ell_{ell}",
-        annotations=[],
-    ).execute()
-```
-
-#### Sifting Convolution on the Sphere: Fig. 2
-
-```sh
-sphere earth -L 128
-```
-
-```python
-import pyssht as ssht
-import sleplet
-
-f = sleplet.functions.Earth(128)
-flm = sleplet.harmonic_methods.rotate_earth_to_south_america(f.coefficients, f.L)
-f_sphere = ssht.inverse(flm, f.L, Method="MWSS")
-sleplet.plotting.PlotSphere(f_sphere, f.L, "fig_2").execute()
-```
-
-#### Sifting Convolution on the Sphere: Fig. 3
-
-```sh
-for ell in $(seq 2 -1 1); do
-    sphere harmonic_gaussian -c earth -e ${ell} 1 -L 128
-done
-```
-
-```python
-import pyssht as ssht
-import sleplet
-
-for ell in range(2, 0, -1):
-    f = sleplet.functions.HarmonicGaussian(128, l_sigma=10**ell, m_sigma=10)
-    g = sleplet.functions.Earth(128)
-    flm = f.convolve(f.coefficients, g.coefficients.conj())
-    flm_rot = sleplet.harmonic_methods.rotate_earth_to_south_america(flm, f.L)
-    f_sphere = ssht.inverse(flm_rot, f.L, Method="MWSS")
-    sleplet.plotting.PlotSphere(f_sphere, f.L, f"fig_3_ell_{ell}").execute()
-```
-
-### Slepian Scale-Discretised Wavelets on the Sphere
-
-[![Slepian Scale-Discretised Wavelets on the Sphere](https://img.shields.io/badge/DOI-10.1109/TSP.2022.3233309-pink.svg)](https://dx.doi.org/10.1109/TSP.2022.3233309)
-
-#### Slepian Scale-Discretised Wavelets on the Sphere: Fig. 2
-
-```sh
-python -m examples.arbitrary.south_america.tiling_south_america
-```
-
-#### Slepian Scale-Discretised Wavelets on the Sphere: Fig. 3
-
-```sh
-export SLEPIAN_MASK="south_america"
-# a
-sphere earth -L 128 -s 2 -u
-# b
-sphere slepian_south_america -L 128 -s 2 -u
-```
-
-```python
-import pyssht as ssht
-import sleplet
-
-# a
-f = sleplet.functions.Earth(128, smoothing=2)
-flm = sleplet.harmonic_methods.rotate_earth_to_south_america(f.coefficients, f.L)
-f_sphere = ssht.inverse(flm, f.L, Method="MWSS")
-sleplet.plotting.PlotSphere(f_sphere, f.L, "fig_3_a", normalise=False).execute()
-# b
-region = sleplet.slepian.Region(mask_name="south_america")
-g = sleplet.functions.SlepianSouthAmerica(128, region=region, smoothing=2)
-g_sphere = sleplet.slepian_methods.slepian_inverse(g.coefficients, g.L, g.slepian)
-sleplet.plotting.PlotSphere(
-    g_sphere,
-    g.L,
-    "fig_3_b",
-    normalise=False,
-    region=g.region,
-).execute()
-```
-
-#### Slepian Scale-Discretised Wavelets on the Sphere: Fig. 4
-
-```sh
-export SLEPIAN_MASK="south_america"
-for p in 0 9 24 49 99 199; do
-    sphere slepian -e ${p} -L 128 -u
-done
-```
-
-```python
-import sleplet
-
-region = sleplet.slepian.Region(mask_name="south_america")
-for p in [0, 9, 24, 49, 99, 199]:
-    f = sleplet.functions.Slepian(128, region=region, rank=p)
-    f_sphere = sleplet.slepian_methods.slepian_inverse(f.coefficients, f.L, f.slepian)
-    sleplet.plotting.PlotSphere(
-        f_sphere,
-        f.L,
-        f"fig_4_p_{p}",
-        normalise=False,
-        region=f.region,
-    ).execute()
-```
-
-#### Slepian Scale-Discretised Wavelets on the Sphere: Fig. 5
-
-```sh
-python -m examples.arbitrary.south_america.eigenvalues_south_america
-```
-
-#### Slepian Scale-Discretised Wavelets on the Sphere: Fig. 6
-
-```sh
-export SLEPIAN_MASK="south_america"
-# a
-sphere slepian_wavelets -L 128 -u
-# b-f
-for j in $(seq 0 4); do
-    sphere slepian_wavelets -e 3 2 ${j} -L 128 -u
-done
-```
-
-```python
-import sleplet
-
-region = sleplet.slepian.Region(mask_name="south_america")
-for j in [None, *list(range(5))]:
-    f = sleplet.functions.SlepianWavelets(128, region=region, B=3, j_min=2, j=j)
-    f_sphere = sleplet.slepian_methods.slepian_inverse(f.coefficients, f.L, f.slepian)
-    sleplet.plotting.PlotSphere(
-        f_sphere,
-        f.L,
-        f"fig_6_j_{j}",
-        normalise=False,
-        region=f.region,
-    ).execute()
-```
-
-#### Slepian Scale-Discretised Wavelets on the Sphere: Fig. 7
-
-```sh
-export SLEPIAN_MASK="south_america"
-# a
-sphere slepian_wavelet_coefficients_south_america -L 128 -s 2 -u
-# b-f
-for j in $(seq 0 4); do
-    sphere slepian_wavelet_coefficients_south_america -e 3 2 ${j} -L 128 -s 2 -u
-done
-```
-
-```python
-import sleplet
-
-region = sleplet.slepian.Region(mask_name="south_america")
-for j in [None, *list(range(5))]:
-    f = sleplet.functions.SlepianWaveletCoefficientsSouthAmerica(
-        128,
-        region=region,
-        B=3,
-        j_min=2,
-        j=j,
-        smoothing=2,
-    )
-    f_sphere = sleplet.slepian_methods.slepian_inverse(f.coefficients, f.L, f.slepian)
-    sleplet.plotting.PlotSphere(
-        f_sphere,
-        f.L,
-        f"fig_7_j_{j}",
-        normalise=False,
-        region=f.region,
-    ).execute()
-```
-
-#### Slepian Scale-Discretised Wavelets on the Sphere: Fig. 8
-
-```sh
-export SLEPIAN_MASK="south_america"
-# a
-sphere slepian_south_america -L 128 -n -10 -s 2 -u
-# b-d
-for s in 2 3 5; do
-    python -m examples.arbitrary.south_america.denoising_slepian_south_america -n -10 -s ${s}
-done
-```
-
-```python
-import sleplet
-
-# a
-region = sleplet.slepian.Region(mask_name="south_america")
-f = sleplet.functions.SlepianSouthAmerica(128, region=region, noise=-10, smoothing=2)
-f_sphere = sleplet.slepian_methods.slepian_inverse(f.coefficients, f.L, f.slepian)
-amplitude = sleplet.plot_methods.compute_amplitude_for_noisy_sphere_plots(f)
-sleplet.plotting.PlotSphere(
-    f_sphere,
-    f.L,
-    "fig_8_a",
-    amplitude=amplitude,
-    normalise=False,
-    region=f.region,
-).execute()
-```
-
-#### Slepian Scale-Discretised Wavelets on the Sphere: Fig. 9
-
-```sh
-export SLEPIAN_MASK="africa"
-# a
-sphere earth -L 128 -p africa -s 2 -u
-# b
-sphere slepian_africa -L 128 -s 2 -u
-```
-
-```python
-import pyssht as ssht
-import sleplet
-
-# a
-f = sleplet.functions.Earth(128, smoothing=2)
-flm = sleplet.harmonic_methods.rotate_earth_to_africa(f.coefficients, f.L)
-f_sphere = ssht.inverse(flm, f.L, Method="MWSS")
-sleplet.plotting.PlotSphere(f_sphere, f.L, "fig_9_a", normalise=False).execute()
-# b
-region = sleplet.slepian.Region(mask_name="africa")
-g = sleplet.functions.SlepianAfrica(128, region=region, smoothing=2)
-g_sphere = sleplet.slepian_methods.slepian_inverse(g.coefficients, g.L, g.slepian)
-sleplet.plotting.PlotSphere(
-    g_sphere,
-    g.L,
-    "fig_9_b",
-    normalise=False,
-    region=g.region,
-).execute()
-```
-
-#### Slepian Scale-Discretised Wavelets on the Sphere: Fig. 10
-
-```sh
-python -m examples.arbitrary.africa.eigenvalues_africa
-```
-
-#### Slepian Scale-Discretised Wavelets on the Sphere: Fig. 11
-
-```sh
-export SLEPIAN_MASK="africa"
-for p in 0 9 24 49 99 199; do
-    sphere slepian -e ${p} -L 128 -u
-done
-```
-
-```python
-import sleplet
-
-region = sleplet.slepian.Region(mask_name="africa")
-for p in [0, 9, 24, 49, 99, 199]:
-    f = sleplet.functions.Slepian(128, region=region, rank=p)
-    f_sphere = sleplet.slepian_methods.slepian_inverse(f.coefficients, f.L, f.slepian)
-    sleplet.plotting.PlotSphere(
-        f_sphere,
-        f.L,
-        f"fig_11_p{p}",
-        normalise=False,
-        region=f.region,
-    ).execute()
-```
-
-#### Slepian Scale-Discretised Wavelets on the Sphere: Fig. 12
-
-```sh
-export SLEPIAN_MASK="africa"
-# a
-sphere slepian_wavelets -L 128 -u
-# b
-for j in $(seq 0 5); do
-    sphere slepian_wavelets -e 3 2 ${j} -L 128 -u
-done
-```
-
-```python
-import sleplet
-
-region = sleplet.slepian.Region(mask_name="africa")
-for j in [None, *list(range(6))]:
-    f = sleplet.functions.SlepianWavelets(128, region=region, B=3, j_min=2, j=j)
-    f_sphere = sleplet.slepian_methods.slepian_inverse(f.coefficients, f.L, f.slepian)
-    sleplet.plotting.PlotSphere(
-        f_sphere,
-        f.L,
-        f"fig_12_j_{j}",
-        normalise=False,
-        region=f.region,
-    ).execute()
-```
-
-#### Slepian Scale-Discretised Wavelets on the Sphere: Fig. 13
-
-```sh
-export SLEPIAN_MASK="africa"
-# a
-sphere slepian_wavelet_coefficients_africa -L 128 -s 2 -u
-# b
-for j in $(seq 0 5); do
-    sphere slepian_wavelet_coefficients_africa -e 3 2 ${j} -L 128 -s 2 -u
-done
-```
-
-```python
-import sleplet
-
-region = sleplet.slepian.Region(mask_name="africa")
-for j in [None, *list(range(6))]:
-    f = sleplet.functions.SlepianWaveletCoefficientsAfrica(
-        128,
-        region=region,
-        B=3,
-        j_min=2,
-        j=j,
-        smoothing=2,
-    )
-    f_sphere = sleplet.slepian_methods.slepian_inverse(f.coefficients, f.L, f.slepian)
-    sleplet.plotting.PlotSphere(
-        f_sphere,
-        f.L,
-        f"fig_13_j_{j}",
-        normalise=False,
-        region=f.region,
-    ).execute()
-```
-
-#### Slepian Scale-Discretised Wavelets on the Sphere: Fig. 14
-
-```sh
-export SLEPIAN_MASK="africa"
-# a
-sphere slepian_africa -L 128 -n -10 -s 2 -u
-# b-d
-for s in 2 3 5; do
-    python -m examples.arbitrary.africa.denoising_slepian_africa -n -10 -s ${s}
-done
-```
-
-```python
-import sleplet
-
-# a
-region = sleplet.slepian.Region(mask_name="africa")
-f = sleplet.functions.SlepianAfrica(128, region=region, noise=-10, smoothing=2)
-f_sphere = sleplet.slepian_methods.slepian_inverse(f.coefficients, f.L, f.slepian)
-amplitude = sleplet.plot_methods.compute_amplitude_for_noisy_sphere_plots(f)
-sleplet.plotting.PlotSphere(
-    f_sphere,
-    f.L,
-    "fig_14_a",
-    amplitude=amplitude,
-    normalise=False,
-    region=f.region,
-).execute()
-```
-
-### Slepian Scale-Discretised Wavelets on Manifolds
-
-[![Slepian Scale-Discretised Wavelets on Manifolds](https://img.shields.io/badge/DOI-10.48550/arXiv.2302.06006-pink.svg)](https://doi.org/10.48550/arXiv.2302.06006)
-
-#### Slepian Scale-Discretised Wavelets on Manifolds: Fig. 2
-
-```sh
-for r in $(seq 2 9); do
-    mesh homer -e ${r} -u
-done
-```
-
-```python
-import sleplet
-
-mesh = sleplet.meshes.Mesh("homer")
-for r in range(2, 10):
-    f = sleplet.meshes.MeshBasisFunctions(mesh, rank=r)
-    f_mesh = sleplet.harmonic_methods.mesh_inverse(f.mesh, f.coefficients)
-    sleplet.plotting.PlotMesh(mesh, f"fig_2_r_{r}", f_mesh, normalise=False).execute()
-```
-
-#### Slepian Scale-Discretised Wavelets on Manifolds: Fig. 4
-
-```sh
-python -m examples.mesh.mesh_tiling homer
-```
-
-#### Slepian Scale-Discretised Wavelets on Manifolds: Fig. 5
-
-```sh
-python -m examples.mesh.mesh_region homer
-```
-
-#### Slepian Scale-Discretised Wavelets on Manifolds: Fig. 6
-
-```sh
-for p in 0 9 24 49 99 199; do
-    mesh homer -m slepian_functions -e ${p} -u -z
-done
-```
-
-```python
-import sleplet
-
-mesh = sleplet.meshes.Mesh("homer", zoom=True)
-for p in [0, 9, 24, 49, 99, 199]:
-    f = sleplet.meshes.MeshSlepianFunctions(mesh, rank=p)
-    f_mesh = sleplet.slepian_methods.slepian_mesh_inverse(
-        f.mesh_slepian,
-        f.coefficients,
-    )
-    sleplet.plotting.PlotMesh(
-        mesh,
-        f"fig_6_p_{p}",
-        f_mesh,
-        normalise=False,
-        region=True,
-    ).execute()
-```
-
-#### Slepian Scale-Discretised Wavelets on Manifolds: Fig. 7
-
-```sh
-python -m examples.mesh.mesh_slepian_eigenvalues homer
-```
-
-#### Slepian Scale-Discretised Wavelets on Manifolds: Fig. 8
-
-```sh
-# a
-mesh homer -m slepian_wavelets -u -z
-# b-f
-for j in $(seq 0 4); do
-    mesh homer -e 3 2 ${j} -m slepian_wavelets -u -z
-done
-```
-
-```python
-import sleplet
-
-mesh = sleplet.meshes.Mesh("homer", zoom=True)
-for j in [None, *list(range(5))]:
-    f = sleplet.meshes.MeshSlepianWavelets(mesh, B=3, j_min=2, j=j)
-    f_mesh = sleplet.slepian_methods.slepian_mesh_inverse(
-        f.mesh_slepian,
-        f.coefficients,
-    )
-    sleplet.plotting.PlotMesh(
-        mesh,
-        f"fig_8_j_{j}",
-        f_mesh,
-        normalise=False,
-        region=True,
-    ).execute()
-```
-
-#### Slepian Scale-Discretised Wavelets on Manifolds: Fig. 9
-
-```sh
-mesh homer -m field -u
-```
-
-```python
-import sleplet
-
-mesh = sleplet.meshes.Mesh("homer")
-f = sleplet.meshes.MeshField(mesh)
-f_mesh = sleplet.harmonic_methods.mesh_inverse(f.mesh, f.coefficients)
-sleplet.plotting.PlotMesh(mesh, "fig_9", f_mesh, normalise=False).execute()
-```
-
-#### Slepian Scale-Discretised Wavelets on Manifolds: Fig. 10
-
-```sh
-# a
-mesh homer -m slepian_wavelet_coefficients -u -z
-# b-f
-for j in $(seq 0 4); do
-    mesh homer -e 3 2 ${j} -m slepian_wavelet_coefficients -u -z
-done
-```
-
-```python
-import sleplet
-
-mesh = sleplet.meshes.Mesh("homer", zoom=True)
-for j in [None, *list(range(5))]:
-    f = sleplet.meshes.MeshSlepianWaveletCoefficients(mesh, B=3, j_min=2, j=j)
-    f_mesh = sleplet.slepian_methods.slepian_mesh_inverse(
-        f.mesh_slepian,
-        f.coefficients,
-    )
-    sleplet.plotting.PlotMesh(
-        mesh,
-        f"fig_10_j_{j}",
-        f_mesh,
-        normalise=False,
-        region=True,
-    ).execute()
-```
-
-#### Slepian Scale-Discretised Wavelets on Manifolds: Fig. 11
-
-```sh
-# a
-mesh homer -m slepian_field -u -z
-# b
-mesh homer -m slepian_field -n -5 -u -z
-# c
-python -m examples.mesh.denoising_slepian_mesh homer -n -5 -s 2
-```
-
-```python
-import sleplet
-
-mesh = sleplet.meshes.Mesh("homer", zoom=True)
-# a
-f = sleplet.meshes.MeshSlepianField(mesh)
-f_mesh = sleplet.slepian_methods.slepian_mesh_inverse(f.mesh_slepian, f.coefficients)
-sleplet.plotting.PlotMesh(
-    mesh,
-    "fig_11_a",
-    f_mesh,
-    normalise=False,
-    region=True,
-).execute()
-# b
-g = sleplet.meshes.MeshSlepianField(mesh, noise=-5)
-g_mesh = sleplet.slepian_methods.slepian_mesh_inverse(g.mesh_slepian, g.coefficients)
-amplitude = sleplet.plot_methods.compute_amplitude_for_noisy_mesh_plots(g)
-sleplet.plotting.PlotMesh(
-    mesh,
-    "fig_11_b",
-    g_mesh,
-    amplitude=amplitude,
-    normalise=False,
-    region=True,
-).execute()
-```
-
-#### Slepian Scale-Discretised Wavelets on Manifolds: Fig. 12
-
-```sh
-for f in cheetah dragon bird teapot cube; do
-    python -m examples.mesh.mesh_region ${f}
-done
-```
-
-#### Slepian Scale-Discretised Wavelets on Manifolds: Tab. 1
-
-```sh
-python -m examples.mesh.produce_table
-```
-
-### Slepian Wavelets for the Analysis of Incomplete Data on Manifolds
-
-[![Slepian Wavelets for the Analysis of Incomplete Data on Manifolds](https://img.shields.io/badge/PhD%20Thesis-Patrick%20J.%20Roddy-pink.svg)](https://paddyroddy.github.io/thesis)
-
-#### Chapter 2
-
-##### Fig. 2.1
-
-```sh
-for ell in $(seq 0 4); do
-    for m in $(seq 0 ${ell}); do
-        sphere spherical_harmonic -e ${ell} ${m} -L 128 -u -z
-    done
-done
-```
-
-```python
-import pyssht as ssht
-import sleplet
-
-for ell in range(5):
-    for m in range(ell + 1):
-        f = sleplet.functions.SphericalHarmonic(128, ell=ell, m=m)
-        f_sphere = ssht.inverse(f.coefficients, f.L, Method="MWSS")
-        sleplet.plotting.PlotSphere(
-            f_sphere,
-            f.L,
-            f"fig_2_1_ell_{ell}_m_{m}",
-            normalise=False,
-            unzeropad=True,
-        ).execute()
-```
-
-##### Fig. 2.2
-
-```sh
-# a
-sphere elongated_gaussian -e -1 -1 -L 128
-# b
-sphere elongated_gaussian -e -1 -1 -L 128 -m rotate -a 0 -b 0 -g 0.25
-# c
-sphere elongated_gaussian -e -1 -1 -L 128 -m rotate -a 0 -b 0.25 -g 0.25
-# d
-sphere elongated_gaussian -e -1 -1 -L 128 -m rotate -a 0.25 -b 0.25 -g 0.25
-```
-
-```python
-import numpy as np
-import pyssht as ssht
-import sleplet
-
-# a
-f = sleplet.functions.ElongatedGaussian(128, p_sigma=0.1, t_sigma=0.1)
-f_sphere = ssht.inverse(f.coefficients, f.L, Method="MWSS")
-sleplet.plotting.PlotSphere(f_sphere, f.L, "fig_2_2_a", annotations=[]).execute()
-# b-d
-for a, b, g in [(0, 0, 0.25), (0, 0.25, 0.25), (0.25, 0.25, 0.25)]:
-    glm_rot = f.rotate(alpha=a * np.pi, beta=b * np.pi, gamma=g * np.pi)
-    g_sphere = ssht.inverse(glm_rot, f.L, Method="MWSS")
-    sleplet.plotting.PlotSphere(
-        g_sphere,
-        f.L,
-        f"fig_2_2_a_{a}_b_{b}_g_{g}",
-        annotations=[],
-    ).execute()
-```
-
-##### Fig. 2.3
-
-```sh
-python -m examples.misc.wavelet_transform
-```
-
-##### Fig. 2.4
-
-```sh
-python -m examples.wavelets.axisymmetric_tiling
-```
-
-##### Fig. 2.5
-
-```sh
-# a
-sphere axisymmetric_wavelets -L 128 -u
-# b-e
-for j in $(seq 0 3); do
-    sphere axisymmetric_wavelets -e 3 2 ${j} -L 128 -u
-done
-```
-
-```python
-import pyssht as ssht
-import sleplet
-
-for j in [None, *list(range(4))]:
-    f = sleplet.functions.AxisymmetricWavelets(128, B=3, j_min=2, j=j)
-    f_sphere = ssht.inverse(f.coefficients, f.L, Method="MWSS")
-    sleplet.plotting.PlotSphere(
-        f_sphere,
-        f.L,
-        f"fig_2_5_j_{j}",
-        normalise=False,
-    ).execute()
-```
-
-##### Fig. 2.6
-
-```sh
-python -m examples.polar_cap.eigenvalues
-```
-
-##### Fig. 2.7
-
-```sh
-python -m examples.polar_cap.fried_egg
-```
-
-##### Fig. 2.8
-
-```sh
-python -m examples.polar_cap.eigenfunctions
-```
-
-#### Chapter 3
-
-##### Fig. 3.1
-
-```sh
-# a
-sphere gaussian -L 128
-# b
-sphere gaussian -a 0.75 -b 0.125 -L 128 -m translate -o
-```
-
-```python
-import numpy as np
-import pyssht as ssht
-import sleplet
-
-# a
-f = sleplet.functions.Gaussian(128)
-f_sphere = ssht.inverse(f.coefficients, f.L, Method="MWSS")
-sleplet.plotting.PlotSphere(f_sphere, f.L, "fig_3_1_a", annotations=[]).execute()
-# b
-glm_trans = f.translate(alpha=0.75 * np.pi, beta=0.125 * np.pi)
-g_sphere = ssht.inverse(glm_trans, f.L, Method="MWSS")
-sleplet.plotting.PlotSphere(g_sphere, f.L, "fig_3_1_b", annotations=[]).execute()
-```
-
-##### Fig. 3.2
-
-```sh
-# a
-sphere squashed_gaussian -L 128
-# b
-sphere squashed_gaussian -a 0.75 -b 0.125 -L 128 -m translate -o
-```
-
-```python
-import numpy as np
-import pyssht as ssht
-import sleplet
-
-# a
-f = sleplet.functions.SquashedGaussian(128)
-f_sphere = ssht.inverse(f.coefficients, f.L, Method="MWSS")
-sleplet.plotting.PlotSphere(f_sphere, f.L, "fig_3_2_a", annotations=[]).execute()
-# b
-glm_trans = f.translate(alpha=0.75 * np.pi, beta=0.125 * np.pi)
-g_sphere = ssht.inverse(glm_trans, f.L, Method="MWSS")
-sleplet.plotting.PlotSphere(g_sphere, f.L, "fig_3_2_b", annotations=[]).execute()
-```
-
-##### Fig. 3.3
-
-```sh
-# a
-sphere elongated_gaussian -L 128
-# b
-sphere elongated_gaussian -a 0.75 -b 0.125 -L 128 -m translate -o
-```
-
-```python
-import numpy as np
-import pyssht as ssht
-import sleplet
-
-# a
-f = sleplet.functions.ElongatedGaussian(128)
-f_sphere = ssht.inverse(f.coefficients, f.L, Method="MWSS")
-sleplet.plotting.PlotSphere(f_sphere, f.L, "fig_3_3_a", annotations=[]).execute()
-# b
-glm_trans = f.translate(alpha=0.75 * np.pi, beta=0.125 * np.pi)
-g_sphere = ssht.inverse(glm_trans, f.L, Method="MWSS")
-sleplet.plotting.PlotSphere(g_sphere, f.L, "fig_3_3_b", annotations=[]).execute()
-```
-
-##### Fig. 3.4
-
-Figs. (c-d) correspond to (a-b) in [Fig. 1 of the Sifting Convolution on the Sphere paper](#sifting-convolution-on-the-sphere-fig-1). The following creates Figs. (a-b).
-
-```sh
-for ell in $(seq 2 -1 1); do
-    sphere harmonic_gaussian -e ${ell} 1 -L 128
-done
-```
-
-```python
-import pyssht as ssht
-import sleplet
-
-for ell in range(2, 0, -1):
-    f = sleplet.functions.HarmonicGaussian(128, l_sigma=10**ell, m_sigma=10)
-    f_sphere = ssht.inverse(f.coefficients, f.L, Method="MWSS")
-    sleplet.plotting.PlotSphere(
-        f_sphere,
-        f.L,
-        f"fig_3_4_ell_{ell}",
-        annotations=[],
-    ).execute()
-```
-
-##### Fig. 3.5
-
-The same as [Fig. 2 of the Sifting Convolution on the Sphere paper](#sifting-convolution-on-the-sphere-fig-2).
-
-##### Fig. 3.6
-
-The same as [Fig. 3 of the Sifting Convolution on the Sphere paper](#sifting-convolution-on-the-sphere-fig-3).
-
-#### Chapter 4
-
-The plots here are the same as the [Slepian Scale-Discretised Wavelets on the Sphere paper](#slepian-scale-discretised-wavelets-on-the-sphere) without the Africa examples, i.e. [Fig. 10 onwards](#slepian-scale-discretised-wavelets-on-the-sphere-fig-10).
-
-#### Chapter 5
-
-The plots here are the same as the [Slepian Scale-Discretised Wavelets on Manifolds paper](#slepian-scale-discretised-wavelets-on-manifolds).
->>>>>>> a77e4636
+the figures in
+[the associated papers](https://astro-informatics.github.io/sleplet/#paper-figures).