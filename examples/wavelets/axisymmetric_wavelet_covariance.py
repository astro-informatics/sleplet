import numpy as np
import numpy.typing as npt

import pyssht as ssht

import sleplet

B = 3
J_MIN = 2
L = 128
RANDOM_SEED = 30
SAMPLING_SCHEME = "MWSS"


def _compute_wavelet_covariance(
    wavelets: npt.NDArray[np.complex_],
    *,
    var_signal: float,
) -> npt.NDArray[np.float_]:
    """Computes the theoretical covariance of the wavelet coefficients."""
    covar_theory = (np.abs(wavelets) ** 2).sum(axis=(1, 2))
    return covar_theory * var_signal


def _is_ergodic(j_min: int, *, j: int = 0) -> bool:
    """
    Computes whether the function follows ergodicity.

    ergodicity fails for J_min = 0, because the scaling function will only
    cover f00. Hence <flm flm*> will be 0 in that case and the scaling
    coefficients will all be the same. So, if we do have J_min=0, we take the
    variance over all realisations instead (of course, we then won't have a
    standard deviation to compare it to the theoretical variance).
    """
    return j_min != 0 or j != 0


def axisymmetric_wavelet_covariance(
    L: int,
    B: int,
    j_min: int,
    *,
    runs: int = 100,
    var_flm: float = 1,
) -> None:
    """
    Compute theoretical covariance of wavelet coefficients.

    the covariance <Wj(omega)Wj*(omega)> is given by the following expression:
    sigma^2 Sum(l,0) |Psi^j_l0|^2

    where sigma^2 is the variance of the harmonic coefficients and Psi^j_l0
    are the harmonic coefficients of the j-th wavelet

    a similar expression applies for the scaling function coefficients

    should we use the actual variance of each realisation instead?
    """
    print(f"L={L}, B={B}, j_min={j_min}")

    # compute wavelets
    aw = sleplet.functions.AxisymmetricWavelets(L, B=B, j_min=j_min)

    # theoretical covariance
    covar_theory = _compute_wavelet_covariance(aw.wavelets, var_signal=var_flm)
    np.testing.assert_equal(aw.wavelets.shape[0], covar_theory.shape[0])

    # initialise matrix
    covar_runs_shape = (runs, *covar_theory.shape)
    covar_data = np.zeros(covar_runs_shape, dtype=np.complex_)

    # set seed
    rng = np.random.default_rng(RANDOM_SEED)

    for i in range(runs):
        print(f"start run: {i+1}/{runs}")

        # Generate random complex signal
        flm = s2fft.utils.signal_generator.generate_flm(rng, L)

        # compute wavelet coefficients
        wlm = sleplet.wavelet_methods.axisymmetric_wavelet_forward(L, flm, aw.wavelets)

        # compute covariance from data
        for j, coefficient in enumerate(wlm):
<<<<<<< HEAD
            f_wav_j = ssht.inverse(coefficient, L, Method=SAMPLING_SCHEME)
=======
            f_wav_j = s2fft.inverse(
                coefficient,
                L,
                method=EXECUTION_MODE,
                sampling=SAMPLING_SCHEME,
            )
>>>>>>> 7bf0705f
            covar_data[i, j] = (
                f_wav_j.var() if _is_ergodic(j_min, j=j) else f_wav_j[0, 0]
            )

    # compute mean and variance
    mean_covar_data = covar_data.mean(axis=0)
    std_covar_data = covar_data.std(axis=0)

    # override for scaling function
    if not _is_ergodic(j_min):
        mean_covar_data[0] = covar_data[0].var()

    # ensure reality
    mean_covar_data = np.abs(mean_covar_data)

    # compute errors
    error_absolute = np.abs(mean_covar_data - covar_theory)
    error_in_std = error_absolute / std_covar_data

    # report errors
    for j in range(len(aw.wavelets)):
        message = (
            f"error in std: {error_in_std[j]:e}"
            if _is_ergodic(j_min, j=j)
            else f"absolute error: {error_absolute[j]:e}"
        )
        print(f"axisymmetric wavelet covariance {j}: '{message}'")


if __name__ == "__main__":
    axisymmetric_wavelet_covariance(L, B, J_MIN)<|MERGE_RESOLUTION|>--- conflicted
+++ resolved
@@ -76,23 +76,14 @@
         print(f"start run: {i+1}/{runs}")
 
         # Generate random complex signal
-        flm = s2fft.utils.signal_generator.generate_flm(rng, L)
+        flm = sleplet.harmonic_methods.compute_random_signal(rng, L, var_signal=var_flm)
 
         # compute wavelet coefficients
         wlm = sleplet.wavelet_methods.axisymmetric_wavelet_forward(L, flm, aw.wavelets)
 
         # compute covariance from data
         for j, coefficient in enumerate(wlm):
-<<<<<<< HEAD
             f_wav_j = ssht.inverse(coefficient, L, Method=SAMPLING_SCHEME)
-=======
-            f_wav_j = s2fft.inverse(
-                coefficient,
-                L,
-                method=EXECUTION_MODE,
-                sampling=SAMPLING_SCHEME,
-            )
->>>>>>> 7bf0705f
             covar_data[i, j] = (
                 f_wav_j.var() if _is_ergodic(j_min, j=j) else f_wav_j[0, 0]
             )
