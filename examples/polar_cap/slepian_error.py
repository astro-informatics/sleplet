--- conflicted
+++ resolved
@@ -20,11 +20,7 @@
     region = sleplet.slepian.Region(theta_max=np.deg2rad(THETA_MAX))
     earth = sleplet.functions.Earth(L, region=region)
     field = s2fft.inverse(
-<<<<<<< HEAD
-        s2fft.sampling.s2_samples.flm_1d_to_2d(earth.coefficients, L),
-=======
         s2fft.samples.flm_1d_to_2d(earth.coefficients, L),
->>>>>>> 91e542c3
         L,
         method=EXECUTION_MODE,
         sampling=SAMPLING_SCHEME,
