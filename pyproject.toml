[build-system]
build-backend = "setuptools.build_meta"
requires = [
    "setuptools",
    "setuptools-scm",
]

[project]
authors = [
    {email = "patrickjamesroddy@gmail.com", name = "Patrick J. Roddy"},
]
classifiers = [
    "License :: OSI Approved :: BSD License",
    "Operating System :: POSIX",
    "Programming Language :: Python :: 3",
    "Programming Language :: Python :: 3 :: Only",
    "Programming Language :: Python :: 3.10",
    "Programming Language :: Python :: 3.11",
    "Topic :: Scientific/Engineering :: Image Processing",
    "Topic :: Scientific/Engineering :: Mathematics",
    "Topic :: Scientific/Engineering :: Physics",
    "Topic :: Scientific/Engineering :: Visualization",
    "Typing :: Typed",
]
dependencies = [
    "cmocean>=3.0.3",
    "gmpy2>=2.1.5",
    "hypothesis>=6.70.2",
    "jaxlib>=0.4.14",
    "libigl>=2.4.1",
    "matplotlib>=3.7.1",
    "multiprocess>=0.70.14",
    "numba>=0.56.4",
    "numpy>=1.23.5",
    "platformdirs>=3.2.0",
    "plotly>=5.14.0",
    "pooch>=1.7.0",
    "pydantic>=2.3.0",
<<<<<<< HEAD
    "pys2let>=2.2.6",
=======
>>>>>>> ebd72553
    "pyssht>=1.5.2",
    "s2wav@git+https://github.com/astro-informatics/s2wav.git@main#egg=s2wav",
    "scipy>=1.10.1",
    "seaborn>=0.12.2",
    "tomli>=2.0.1",
    "tqdm>=4.65.0",
]
description = "Slepian Scale-Discretised Wavelets in Python"
dynamic = [
    "version",
]
keywords = [
    "manifolds",
    "python",
    "slepian-functions",
    "sphere",
    "wavelets",
]
name = "sleplet"
optional-dependencies = {dev = [
    "black",
    "build",
    "mypy",
    "pre-commit",
    "ruff",
    "tox",
    "twine",
], docs = [
    "pdoc3",
], readme = [
    "pytest-codeblocks",
]}
readme = "README.md"
requires-python = ">=3.10"
scripts = {mesh = "sleplet._scripts.plotting_on_mesh:main", sphere = "sleplet._scripts.plotting_on_sphere:main"}
urls = {Code = "https://github.com/astro-informatics/sleplet", Documentation = "https://astro-informatics.github.io/sleplet", Download = "https://pypi.org/project/sleplet", Homepage = "https://github.com/astro-informatics/sleplet", Issues = "https://github.com/astro-informatics/sleplet/issues"}
license.file = "LICENCE.md"

[tool.coverage]
report = {skip_covered = true, sort = "cover"}
run = {branch = true, parallel = true, source = ["sleplet"]}
paths.source = [
    "src",
    ".tox*/*/lib/python*/site-packages",
]

[tool.mypy]
explicit_package_bases = true
plugins = [
    "numpy.typing.mypy_plugin",
    "pydantic.mypy",
]

[tool.pytest.ini_options]
addopts = "--color=yes -v"
testpaths = [
    "tests",
]

[tool.ruff]
fix = true
force-exclude = true
ignore = [
    "D105",
    "D203",
    "D205",
    "D212",
    "D401",
    "D407",
    "D417",
    "EM101",
    "EM102",
    "N803",
    "N806",
]
per-file-ignores = {"examples/*" = [
    "D100",
    "T201",
], "test_*" = [
    "S101",
], "tests/*" = [
    "D100",
]}
select = [
    "A",
    "ARG",
    "B",
    "BLE",
    "C",
    "COM",
    "D",
    "DJ",
    "DTZ",
    "E",
    "EM",
    "ERA",
    "EXE",
    "F",
    "FBT",
    "I",
    "ICN",
    "ISC",
    "N",
    "NPY",
    "PD",
    "PGH",
    "PIE",
    "PL",
    "PT",
    "PTH",
    "PYI",
    "Q",
    "RET",
    "RSE",
    "RUF",
    "S",
    "SIM",
    "T",
    "TCH",
    "TID",
    "UP",
    "W",
    "YTT",
]
target-version = "py310"
isort.known-first-party = ["sleplet"]
mccabe.max-complexity = 18
pep8-naming.classmethod-decorators = [
    "classmethod",
    "pydantic.field_validator",
]

[tool.setuptools_scm]
local_scheme = "no-local-version"
write_to = "src/sleplet/_version.py"

[tool.tomlsort]
all = true
spaces_indent_inline_array = 4
trailing_comma_inline_array = true
overrides."project.classifiers".inline_arrays = false
overrides."tool.coverage.paths.source".inline_arrays = false

[tool.tox]
legacy_tox_ini = """
    [gh-actions]
    python =
        3.10: py310
        3.11: py311

    [gh-actions:env]
    OS =
        ubuntu-latest: linux
        macos-latest: macos

    [testenv]
    commands =
        pytest --cov --cov-report=lcov
    deps =
        pytest-cov

    [tox]
    env_list = py{310,311}-{linux,macos}
"""<|MERGE_RESOLUTION|>--- conflicted
+++ resolved
@@ -36,10 +36,6 @@
     "plotly>=5.14.0",
     "pooch>=1.7.0",
     "pydantic>=2.3.0",
-<<<<<<< HEAD
-    "pys2let>=2.2.6",
-=======
->>>>>>> ebd72553
     "pyssht>=1.5.2",
     "s2wav@git+https://github.com/astro-informatics/s2wav.git@main#egg=s2wav",
     "scipy>=1.10.1",
