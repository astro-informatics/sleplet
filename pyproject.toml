--- conflicted
+++ resolved
@@ -23,26 +23,6 @@
     "Typing :: Typed",
 ]
 dependencies = [
-<<<<<<< HEAD
-    "cmocean>=3.0.3",
-    "gmpy2>=2.1.5",
-    "hypothesis>=6.70.2",
-    "libigl>=2.4.1",
-    "matplotlib>=3.7.1",
-    "multiprocess>=0.70.14",
-    "numba>=0.56.4",
-    "numpy>=1.23.5",
-    "platformdirs>=3.2.0",
-    "plotly>=5.14.0",
-    "pooch>=1.7.0",
-    "pydantic>=2.4.0",
-    "pys2let>=2.2.6",
-    "pyssht>=1.5.2",
-    "scipy>=1.10.1",
-    "seaborn>=0.12.2",
-    "tomli>=2.0.1",
-    "tqdm>=4.65.0",
-=======
     "cmocean~=3.0",
     "gmpy2~=2.0",
     "hypothesis~=6.0",
@@ -61,7 +41,6 @@
     "seaborn~=0.0",
     "tomli~=2.0",
     "tqdm~=4.0",
->>>>>>> 3dcb394e
 ]
 description = "Slepian Scale-Discretised Wavelets in Python"
 dynamic = [
