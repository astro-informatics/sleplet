--- conflicted
+++ resolved
@@ -208,27 +208,10 @@
 overrides."tool.tox.env_run_base.commands".inline_arrays = false
 
 [tool.tox]
-<<<<<<< HEAD
-legacy_tox_ini = """
-    [gh]
-    python =
-        3.11: py311
-        3.12: py312
-        3.13: py313
-
-    [testenv]
-    commands =
-        pytest --cov --cov-report=lcov
-    deps =
-        pytest-cov
-
-    [tox]
-    env_list = py{311,312}
-"""
-=======
 env_list = [
     "py311",
     "py312",
+    "py313",
 ]
 env_run_base = {commands = [
     [
@@ -243,5 +226,6 @@
     "py311",
 ], "3.12" = [
     "py312",
-]}
->>>>>>> df53d6b5
+], "3.13" = [
+    "py313",
+]}