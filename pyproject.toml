--- conflicted
+++ resolved
@@ -37,11 +37,8 @@
     "pooch>=1.7.0",
     "pydantic>=2.3.0",
     "pyssht>=1.5.2",
-<<<<<<< HEAD
     "s2fft@git+https://github.com/astro-informatics/s2fft.git@a796dfe8a4e4e7cbde1869ef1c0c4a9898d902ad",
-=======
     "s2wav@git+https://github.com/astro-informatics/s2wav.git@d82bec05d632de7c8e71526b80eed09de164c404",
->>>>>>> 8a85f7ed
     "scipy>=1.10.1",
     "seaborn>=0.12.2",
     "tomli>=2.0.1",
