--- conflicted
+++ resolved
@@ -35,12 +35,7 @@
     "platformdirs>=3.2.0",
     "plotly>=5.14.0",
     "pooch>=1.7.0",
-<<<<<<< HEAD
-    "pydantic<2",
-=======
     "pydantic>=2.3.0",
-    "pys2let>=2.2.6",
->>>>>>> 1bcf36eb
     "pyssht>=1.5.2",
     "s2wav@git+https://github.com/astro-informatics/s2wav.git@d82bec05d632de7c8e71526b80eed09de164c404",
     "scipy>=1.10.1",
