--- conflicted
+++ resolved
@@ -20,13 +20,7 @@
       - name: Set up uv
         uses: astral-sh/setup-uv@8f1d388b4b83ba56ec25d3787080bc053a2512e8 # v7
         with:
-<<<<<<< HEAD
-          python-version: "3.14"
-          cache: pip
-          cache-dependency-path: pyproject.toml
-=======
-          python-version: 3.13
->>>>>>> 7f0340ab
+          python-version: 3.14
 
       - name: Install dependencies
         shell: bash
