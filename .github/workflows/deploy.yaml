--- conflicted
+++ resolved
@@ -20,7 +20,7 @@
       - name: Set up Python
         uses: actions/setup-python@8d9ed9ac5c53483de85588cdf95a591a75ab9f55 # v5
         with:
-          python-version: "3.12"
+          python-version: "3.13"
           cache: pip
           cache-dependency-path: pyproject.toml
 
@@ -73,9 +73,4 @@
       - name: Publish package to PyPI
         uses: pypa/gh-action-pypi-publish@release/v1
         with:
-<<<<<<< HEAD
-          pyproject-toml: ./pyproject.toml
-          python-version: "3.13"
-=======
-          verbose: true
->>>>>>> 735d2ff1
+          verbose: true