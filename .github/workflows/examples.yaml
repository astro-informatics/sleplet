--- conflicted
+++ resolved
@@ -24,13 +24,7 @@
       - name: Set up uv
         uses: astral-sh/setup-uv@8f1d388b4b83ba56ec25d3787080bc053a2512e8 # v7
         with:
-<<<<<<< HEAD
-          python-version: "3.14"
-          cache: pip
-          cache-dependency-path: pyproject.toml
-=======
-          python-version: 3.13
->>>>>>> 7f0340ab
+          python-version: 3.14
 
       - name: Cache pooch
         uses: actions/cache@0057852bfaa89a56745cba8c7296529d2fc39830 # v4
@@ -53,13 +47,7 @@
       - name: Set up uv
         uses: astral-sh/setup-uv@8f1d388b4b83ba56ec25d3787080bc053a2512e8 # v7
         with:
-<<<<<<< HEAD
-          python-version: "3.14"
-          cache: pip
-          cache-dependency-path: pyproject.toml
-=======
-          python-version: 3.13
->>>>>>> 7f0340ab
+          python-version: 3.14
 
       - name: Cache pooch
         uses: actions/cache@0057852bfaa89a56745cba8c7296529d2fc39830 # v4
