import numpy as np

import s2fft

import sleplet


def test_decompose_all_polar(slepian_polar_cap, earth_polar_cap) -> None:
    """Tests that all three methods produce the same coefficients for polar cap."""
    field = s2fft.inverse(
<<<<<<< HEAD
        s2fft.sampling.s2_samples.flm_1d_to_2d(
            earth_polar_cap.coefficients,
            slepian_polar_cap.L,
        ),
=======
        s2fft.samples.flm_1d_to_2d(earth_polar_cap.coefficients, earth_polar_cap.L),
>>>>>>> 91e542c3
        slepian_polar_cap.L,
        method=sleplet._vars.EXECUTION_MODE,
        sampling=sleplet._vars.SAMPLING_SCHEME,
    )
    harmonic_sum_p = sleplet.slepian_methods.slepian_forward(
        slepian_polar_cap.L,
        slepian_polar_cap,
        flm=earth_polar_cap.coefficients,
    )
    integrate_sphere_p = sleplet.slepian_methods.slepian_forward(
        slepian_polar_cap.L,
        slepian_polar_cap,
        f=field,
    )
    integrate_region_p = sleplet.slepian_methods.slepian_forward(
        slepian_polar_cap.L,
        slepian_polar_cap,
        f=field,
        mask=slepian_polar_cap.mask,
    )
    np.testing.assert_allclose(
        np.abs(integrate_sphere_p - harmonic_sum_p)[: slepian_polar_cap.N].mean(),
        0,
        atol=12,
    )
    np.testing.assert_allclose(
        np.abs(integrate_region_p - harmonic_sum_p)[: slepian_polar_cap.N].mean(),
        0,
        atol=17,
    )


def test_decompose_all_lim_lat_lon(slepian_lim_lat_lon, earth_lim_lat_lon) -> None:
    """
    Tests that all three methods produce the same coefficients for
    limited latitude longitude region.
    """
    field = s2fft.inverse(
<<<<<<< HEAD
        s2fft.sampling.s2_samples.flm_1d_to_2d(
            earth_lim_lat_lon.coefficients,
            slepian_lim_lat_lon.L,
        ),
=======
        s2fft.samples.flm_1d_to_2d(earth_lim_lat_lon.coefficients, earth_lim_lat_lon.L),
>>>>>>> 91e542c3
        slepian_lim_lat_lon.L,
        method=sleplet._vars.EXECUTION_MODE,
        sampling=sleplet._vars.SAMPLING_SCHEME,
    )
    harmonic_sum_p = sleplet.slepian_methods.slepian_forward(
        slepian_lim_lat_lon.L,
        slepian_lim_lat_lon,
        flm=earth_lim_lat_lon.coefficients,
    )
    integrate_sphere_p = sleplet.slepian_methods.slepian_forward(
        slepian_lim_lat_lon.L,
        slepian_lim_lat_lon,
        f=field,
    )
    integrate_region_p = sleplet.slepian_methods.slepian_forward(
        slepian_lim_lat_lon.L,
        slepian_lim_lat_lon,
        f=field,
        mask=slepian_lim_lat_lon.mask,
    )
    np.testing.assert_allclose(
        np.abs(integrate_sphere_p - harmonic_sum_p)[: slepian_lim_lat_lon.N].mean(),
        0,
        atol=3.5,
    )
    np.testing.assert_allclose(
        np.abs(integrate_region_p - harmonic_sum_p)[: slepian_lim_lat_lon.N].mean(),
        0,
        atol=90,
    )


def test_equality_to_harmonic_transform_polar(
    slepian_polar_cap,
    earth_polar_cap,
) -> None:
    """Tests that fp*Sp up to N is roughly equal to flm*Ylm."""
    f_p = sleplet.slepian_methods.slepian_forward(
        slepian_polar_cap.L,
        slepian_polar_cap,
        flm=earth_polar_cap.coefficients,
    )
    f_slepian = sleplet.slepian_methods.slepian_inverse(
        f_p,
        slepian_polar_cap.L,
        slepian_polar_cap,
    )
    f_harmonic = s2fft.inverse(
<<<<<<< HEAD
        s2fft.sampling.s2_samples.flm_1d_to_2d(
            earth_polar_cap.coefficients,
            slepian_polar_cap.L,
        ),
=======
        s2fft.samples.flm_1d_to_2d(earth_polar_cap.coefficients, earth_polar_cap.L),
>>>>>>> 91e542c3
        slepian_polar_cap.L,
        method=sleplet._vars.EXECUTION_MODE,
        sampling=sleplet._vars.SAMPLING_SCHEME,
    )
    mask = sleplet._mask_methods.create_mask_region(
        slepian_polar_cap.L,
        slepian_polar_cap.region,
    )
    np.testing.assert_allclose(np.abs(f_slepian - f_harmonic)[mask].mean(), 0, atol=89)


def test_equality_to_harmonic_transform_lim_lat_lon(
    slepian_lim_lat_lon,
    earth_lim_lat_lon,
) -> None:
    """Tests that fp*Sp up to N is roughly equal to flm*Ylm."""
    f_p = sleplet.slepian_methods.slepian_forward(
        slepian_lim_lat_lon.L,
        slepian_lim_lat_lon,
        flm=earth_lim_lat_lon.coefficients,
    )
    f_slepian = sleplet.slepian_methods.slepian_inverse(
        f_p,
        slepian_lim_lat_lon.L,
        slepian_lim_lat_lon,
    )
    f_harmonic = s2fft.inverse(
<<<<<<< HEAD
        s2fft.sampling.s2_samples.flm_1d_to_2d(
            earth_lim_lat_lon.coefficients,
            slepian_lim_lat_lon.L,
        ),
=======
        s2fft.samples.flm_1d_to_2d(earth_lim_lat_lon.coefficients, earth_lim_lat_lon.L),
>>>>>>> 91e542c3
        slepian_lim_lat_lon.L,
        method=sleplet._vars.EXECUTION_MODE,
        sampling=sleplet._vars.SAMPLING_SCHEME,
    )
    mask = sleplet._mask_methods.create_mask_region(
        slepian_lim_lat_lon.L,
        slepian_lim_lat_lon.region,
    )
    np.testing.assert_allclose(np.abs(f_slepian - f_harmonic)[mask].mean(), 0, atol=248)


def test_pass_rank_higher_than_available(slepian_polar_cap, earth_polar_cap) -> None:
    """Tests that asking for a Slepian coefficients above the limit fails."""
    sd = sleplet.slepian._slepian_decomposition.SlepianDecomposition(
        slepian_polar_cap.L,
        slepian_polar_cap,
        flm=earth_polar_cap.coefficients,
    )
    np.testing.assert_raises(ValueError, sd.decompose, slepian_polar_cap.L**2)


def test_no_method_found_for_decomposition(slepian_polar_cap) -> None:
    """Checks that no method has been found when inputs haven't been set."""
    np.testing.assert_raises(
        RuntimeError,
        sleplet.slepian._slepian_decomposition.SlepianDecomposition,
        slepian_polar_cap.L,
        slepian_polar_cap,
    )<|MERGE_RESOLUTION|>--- conflicted
+++ resolved
@@ -8,14 +8,7 @@
 def test_decompose_all_polar(slepian_polar_cap, earth_polar_cap) -> None:
     """Tests that all three methods produce the same coefficients for polar cap."""
     field = s2fft.inverse(
-<<<<<<< HEAD
-        s2fft.sampling.s2_samples.flm_1d_to_2d(
-            earth_polar_cap.coefficients,
-            slepian_polar_cap.L,
-        ),
-=======
         s2fft.samples.flm_1d_to_2d(earth_polar_cap.coefficients, earth_polar_cap.L),
->>>>>>> 91e542c3
         slepian_polar_cap.L,
         method=sleplet._vars.EXECUTION_MODE,
         sampling=sleplet._vars.SAMPLING_SCHEME,
@@ -54,14 +47,7 @@
     limited latitude longitude region.
     """
     field = s2fft.inverse(
-<<<<<<< HEAD
-        s2fft.sampling.s2_samples.flm_1d_to_2d(
-            earth_lim_lat_lon.coefficients,
-            slepian_lim_lat_lon.L,
-        ),
-=======
         s2fft.samples.flm_1d_to_2d(earth_lim_lat_lon.coefficients, earth_lim_lat_lon.L),
->>>>>>> 91e542c3
         slepian_lim_lat_lon.L,
         method=sleplet._vars.EXECUTION_MODE,
         sampling=sleplet._vars.SAMPLING_SCHEME,
@@ -110,14 +96,7 @@
         slepian_polar_cap,
     )
     f_harmonic = s2fft.inverse(
-<<<<<<< HEAD
-        s2fft.sampling.s2_samples.flm_1d_to_2d(
-            earth_polar_cap.coefficients,
-            slepian_polar_cap.L,
-        ),
-=======
         s2fft.samples.flm_1d_to_2d(earth_polar_cap.coefficients, earth_polar_cap.L),
->>>>>>> 91e542c3
         slepian_polar_cap.L,
         method=sleplet._vars.EXECUTION_MODE,
         sampling=sleplet._vars.SAMPLING_SCHEME,
@@ -145,14 +124,7 @@
         slepian_lim_lat_lon,
     )
     f_harmonic = s2fft.inverse(
-<<<<<<< HEAD
-        s2fft.sampling.s2_samples.flm_1d_to_2d(
-            earth_lim_lat_lon.coefficients,
-            slepian_lim_lat_lon.L,
-        ),
-=======
         s2fft.samples.flm_1d_to_2d(earth_lim_lat_lon.coefficients, earth_lim_lat_lon.L),
->>>>>>> 91e542c3
         slepian_lim_lat_lon.L,
         method=sleplet._vars.EXECUTION_MODE,
         sampling=sleplet._vars.SAMPLING_SCHEME,
