--- conflicted
+++ resolved
@@ -60,14 +60,7 @@
     f = sleplet.functions.HarmonicGaussian(128, l_sigma=10**ell, m_sigma=10)
     flm = f.translate(alpha=0.75 * np.pi, beta=0.125 * np.pi)
     f_sphere = s2fft.inverse(
-<<<<<<< HEAD
-        s2fft.sampling.s2_samples.flm_1d_to_2d(flm, f.L),
-        f.L,
-        method="jax",
-        sampling="mwss",
-=======
         s2fft.samples.flm_1d_to_2d(flm, f.L), f.L, method="jax", sampling="mwss"
->>>>>>> 91e542c3
     )
     sleplet.plotting.PlotSphere(
         f_sphere,
@@ -90,22 +83,9 @@
 f = sleplet.functions.Earth(128)
 flm = sleplet.harmonic_methods.rotate_earth_to_south_america(f.coefficients, f.L)
 f_sphere = s2fft.inverse(
-<<<<<<< HEAD
-    s2fft.sampling.s2_samples.flm_1d_to_2d(flm, f.L),
-    f.L,
-    method="jax",
-    sampling="mwss",
-)
-sleplet.plotting.PlotSphere(
-    f_sphere,
-    f.L,
-    "fig_2",
-).execute()
-=======
     s2fft.samples.flm_1d_to_2d(flm, f.L), f.L, method="jax", sampling="mwss"
 )
 sleplet.plotting.PlotSphere(f_sphere, f.L, "fig_2").execute()
->>>>>>> 91e542c3
 ```
 
 #### Sifting Convolution on the Sphere: Fig. 3
@@ -126,22 +106,9 @@
     flm = f.convolve(f.coefficients, g.coefficients.conj())
     flm_rot = sleplet.harmonic_methods.rotate_earth_to_south_america(flm, f.L)
     f_sphere = s2fft.inverse(
-<<<<<<< HEAD
-        s2fft.sampling.s2_samples.flm_1d_to_2d(flm_rot, f.L),
-        f.L,
-        method="jax",
-        sampling="mwss",
-    )
-    sleplet.plotting.PlotSphere(
-        f_sphere,
-        f.L,
-        f"fig_3_ell_{ell}",
-    ).execute()
-=======
         s2fft.samples.flm_1d_to_2d(flm_rot, f.L), f.L, method="jax", sampling="mwss"
     )
     sleplet.plotting.PlotSphere(f_sphere, f.L, f"fig_3_ell_{ell}").execute()
->>>>>>> 91e542c3
 ```
 
 ### Slepian Scale-Discretised Wavelets on the Sphere
@@ -172,23 +139,9 @@
 f = sleplet.functions.Earth(128, smoothing=2)
 flm = sleplet.harmonic_methods.rotate_earth_to_south_america(f.coefficients, f.L)
 f_sphere = s2fft.inverse(
-<<<<<<< HEAD
-    s2fft.sampling.s2_samples.flm_1d_to_2d(flm, f.L),
-    f.L,
-    method="jax",
-    sampling="mwss",
-)
-sleplet.plotting.PlotSphere(
-    f_sphere,
-    f.L,
-    "fig_3_a",
-    normalise=False,
-).execute()
-=======
     s2fft.samples.flm_1d_to_2d(flm, f.L), f.L, method="jax", sampling="mwss"
 )
 sleplet.plotting.PlotSphere(f_sphere, f.L, "fig_3_a", normalise=False).execute()
->>>>>>> 91e542c3
 # b
 region = sleplet.slepian.Region(mask_name="south_america")
 g = sleplet.functions.SlepianSouthAmerica(128, region=region, smoothing=2)
@@ -344,23 +297,9 @@
 f = sleplet.functions.Earth(128, smoothing=2)
 flm = sleplet.harmonic_methods.rotate_earth_to_africa(f.coefficients, f.L)
 f_sphere = s2fft.inverse(
-<<<<<<< HEAD
-    s2fft.sampling.s2_samples.flm_1d_to_2d(flm, f.L),
-    f.L,
-    method="jax",
-    sampling="mwss",
-)
-sleplet.plotting.PlotSphere(
-    f_sphere,
-    f.L,
-    "fig_9_a",
-    normalise=False,
-).execute()
-=======
     s2fft.samples.flm_1d_to_2d(flm, f.L), f.L, method="jax", sampling="mwss"
 )
 sleplet.plotting.PlotSphere(f_sphere, f.L, "fig_9_a", normalise=False).execute()
->>>>>>> 91e542c3
 # b
 region = sleplet.slepian.Region(mask_name="africa")
 g = sleplet.functions.SlepianAfrica(128, region=region, smoothing=2)
@@ -727,11 +666,7 @@
     for m in range(ell + 1):
         f = sleplet.functions.SphericalHarmonic(128, ell=ell, m=m)
         f_sphere = s2fft.inverse(
-<<<<<<< HEAD
-            s2fft.sampling.s2_samples.flm_1d_to_2d(f.coefficients, f.L),
-=======
             s2fft.samples.flm_1d_to_2d(f.coefficients, f.L),
->>>>>>> 91e542c3
             f.L,
             method="jax",
             sampling="mwss",
@@ -766,35 +701,14 @@
 # a
 f = sleplet.functions.ElongatedGaussian(128, p_sigma=0.1, t_sigma=0.1)
 f_sphere = s2fft.inverse(
-<<<<<<< HEAD
-    s2fft.sampling.s2_samples.flm_1d_to_2d(f.coefficients, f.L),
-    f.L,
-    method="jax",
-    sampling="mwss",
-)
-sleplet.plotting.PlotSphere(
-    f_sphere,
-    f.L,
-    "fig_2_2_a",
-    annotations=[],
-).execute()
-=======
     s2fft.samples.flm_1d_to_2d(f.coefficients, f.L), f.L, method="jax", sampling="mwss"
 )
 sleplet.plotting.PlotSphere(f_sphere, f.L, "fig_2_2_a", annotations=[]).execute()
->>>>>>> 91e542c3
 # b-d
 for a, b, g in [(0, 0, 0.25), (0, 0.25, 0.25), (0.25, 0.25, 0.25)]:
     glm_rot = f.rotate(alpha=a * np.pi, beta=b * np.pi, gamma=g * np.pi)
     g_sphere = s2fft.inverse(
-<<<<<<< HEAD
-        s2fft.sampling.s2_samples.flm_1d_to_2d(glm_rot, f.L),
-        f.L,
-        method="jax",
-        sampling="mwss",
-=======
         s2fft.samples.flm_1d_to_2d(glm_rot, f.L), f.L, method="jax", sampling="mwss"
->>>>>>> 91e542c3
     )
     sleplet.plotting.PlotSphere(
         g_sphere,
@@ -834,11 +748,7 @@
 for j in [None, *list(range(4))]:
     f = sleplet.functions.AxisymmetricWavelets(128, B=3, j_min=2, j=j)
     f_sphere = s2fft.inverse(
-<<<<<<< HEAD
-        s2fft.sampling.s2_samples.flm_1d_to_2d(f.coefficients, f.L),
-=======
         s2fft.samples.flm_1d_to_2d(f.coefficients, f.L),
->>>>>>> 91e542c3
         f.L,
         method="jax",
         sampling="mwss",
@@ -888,33 +798,6 @@
 # a
 f = sleplet.functions.Gaussian(128)
 f_sphere = s2fft.inverse(
-<<<<<<< HEAD
-    s2fft.sampling.s2_samples.flm_1d_to_2d(f.coefficients, f.L),
-    f.L,
-    method="jax",
-    sampling="mwss",
-)
-sleplet.plotting.PlotSphere(
-    f_sphere,
-    f.L,
-    "fig_3_1_a",
-    annotations=[],
-).execute()
-# b
-glm_trans = f.translate(alpha=0.75 * np.pi, beta=0.125 * np.pi)
-g_sphere = s2fft.inverse(
-    s2fft.sampling.s2_samples.flm_1d_to_2d(glm_trans, f.L),
-    f.L,
-    method="jax",
-    sampling="mwss",
-)
-sleplet.plotting.PlotSphere(
-    g_sphere,
-    f.L,
-    "fig_3_1_b",
-    annotations=[],
-).execute()
-=======
     s2fft.samples.flm_1d_to_2d(f.coefficients, f.L), f.L, method="jax", sampling="mwss"
 )
 sleplet.plotting.PlotSphere(f_sphere, f.L, "fig_3_1_a", annotations=[]).execute()
@@ -924,7 +807,6 @@
     s2fft.samples.flm_1d_to_2d(glm_trans, f.L), f.L, method="jax", sampling="mwss"
 )
 sleplet.plotting.PlotSphere(g_sphere, f.L, "fig_3_1_b", annotations=[]).execute()
->>>>>>> 91e542c3
 ```
 
 ##### Fig. 3.2
@@ -944,33 +826,6 @@
 # a
 f = sleplet.functions.SquashedGaussian(128)
 f_sphere = s2fft.inverse(
-<<<<<<< HEAD
-    s2fft.sampling.s2_samples.flm_1d_to_2d(f.coefficients, f.L),
-    f.L,
-    method="jax",
-    sampling="mwss",
-)
-sleplet.plotting.PlotSphere(
-    f_sphere,
-    f.L,
-    "fig_3_2_a",
-    annotations=[],
-).execute()
-# b
-glm_trans = f.translate(alpha=0.75 * np.pi, beta=0.125 * np.pi)
-g_sphere = s2fft.inverse(
-    s2fft.sampling.s2_samples.flm_1d_to_2d(glm_trans, f.L),
-    f.L,
-    method="jax",
-    sampling="mwss",
-)
-sleplet.plotting.PlotSphere(
-    g_sphere,
-    f.L,
-    "fig_3_2_b",
-    annotations=[],
-).execute()
-=======
     s2fft.samples.flm_1d_to_2d(f.coefficients, f.L), f.L, method="jax", sampling="mwss"
 )
 sleplet.plotting.PlotSphere(f_sphere, f.L, "fig_3_2_a", annotations=[]).execute()
@@ -980,7 +835,6 @@
     s2fft.samples.flm_1d_to_2d(glm_trans, f.L), f.L, method="jax", sampling="mwss"
 )
 sleplet.plotting.PlotSphere(g_sphere, f.L, "fig_3_2_b", annotations=[]).execute()
->>>>>>> 91e542c3
 ```
 
 ##### Fig. 3.3
@@ -1000,33 +854,6 @@
 # a
 f = sleplet.functions.ElongatedGaussian(128)
 f_sphere = s2fft.inverse(
-<<<<<<< HEAD
-    s2fft.sampling.s2_samples.flm_1d_to_2d(f.coefficients, f.L),
-    f.L,
-    method="jax",
-    sampling="mwss",
-)
-sleplet.plotting.PlotSphere(
-    f_sphere,
-    f.L,
-    "fig_3_3_a",
-    annotations=[],
-).execute()
-# b
-glm_trans = f.translate(alpha=0.75 * np.pi, beta=0.125 * np.pi)
-g_sphere = s2fft.inverse(
-    s2fft.sampling.s2_samples.flm_1d_to_2d(glm_trans, f.L),
-    f.L,
-    method="jax",
-    sampling="mwss",
-)
-sleplet.plotting.PlotSphere(
-    g_sphere,
-    f.L,
-    "fig_3_3_b",
-    annotations=[],
-).execute()
-=======
     s2fft.samples.flm_1d_to_2d(f.coefficients, f.L), f.L, method="jax", sampling="mwss"
 )
 sleplet.plotting.PlotSphere(f_sphere, f.L, "fig_3_3_a", annotations=[]).execute()
@@ -1036,7 +863,6 @@
     s2fft.samples.flm_1d_to_2d(glm_trans, f.L), f.L, method="jax", sampling="mwss"
 )
 sleplet.plotting.PlotSphere(g_sphere, f.L, "fig_3_3_b", annotations=[]).execute()
->>>>>>> 91e542c3
 ```
 
 ##### Fig. 3.4
@@ -1056,11 +882,7 @@
 for ell in range(2, 0, -1):
     f = sleplet.functions.HarmonicGaussian(128, l_sigma=10**ell, m_sigma=10)
     f_sphere = s2fft.inverse(
-<<<<<<< HEAD
-        s2fft.sampling.s2_samples.flm_1d_to_2d(f.coefficients, f.L),
-=======
         s2fft.samples.flm_1d_to_2d(f.coefficients, f.L),
->>>>>>> 91e542c3
         f.L,
         method="jax",
         sampling="mwss",
