Documentation of the `SLEPLET` package. The
[API documentation](#header-submodules) is included at the end of this page. See
[PyPI](https://pypi.org/project/sleplet) for more details.

## Bandlimit

The bandlimit is set as `L` throughout the code and the CLIs. The default value
is set to `L=16` and the figures created in [the figure section](#paper-figures)
all use `L=128`. The pre-computed data exists on
[Zenodo](https://doi.org/10.5281/zenodo.7767698) for powers of two up to `L=128`.
Other values will be computed when running the appropriate code (and saved for
future use). Note that beyond `L=32` the code can be slow due to the
difficulties of computing the Slepian matrix prior to the eigendecomposition, as
such it is recommended to stick to the powers of two up to `L=128`.

## Environment Variables

- `NCPU`: sets the number of cores to use

When it comes to selecting a Slepian region the order precedence is
[polar cap region](https://doi.org/10.1111/j.1365-246X.2006.03065.x) >
[limited latitude longitude region](https://doi.org/10.1109/TSP.2016.2646668) >
arbitrary region. The default region is the `south_america` arbitrary region.

- `POLAR_GAP`: for a Slepian `polar cap region`, when set in conjunction with
  `THETA_MAX` but without the other `PHI`/`THETA` variables
- `THETA_MAX`: for a Slepian `polar cap region`, when set without the other
  `PHI`/`THETA` variables OR for a Slepian `limited latitude longitude region`
- `THETA_MIN`: for a Slepian `limited latitude longitude region`
- `PHI_MAX`: for a Slepian `limited latitude longitude region`
- `PHI_MIN`: for a Slepian `limited latitude longitude region`
- `SLEPIAN_MASK`: for an arbitrary Slepian region, currently `africa`/
  `south_america` supported

## Paper Figures

To recreate the figures from the below papers, one may use the CLI or the API.
For those which don't use the `mesh` or `sphere` CLIs, the relevant API code
isn't provided as it is contained within the
[examples folder](https://github.com/astro-informatics/sleplet/tree/main/examples).

### Sifting Convolution on the Sphere

[![Sifting Convolution on the Sphere](https://img.shields.io/badge/DOI-10.1109/LSP.2021.3050961-pink.svg)](https://dx.doi.org/10.1109/LSP.2021.3050961)

#### Sifting Convolution on the Sphere: Fig. 1

```sh
for ell in $(seq 2 -1 1); do
    sphere harmonic_gaussian -a 0.75 -b 0.125 -e ${ell} 1 -L 128 -m translate -o
done
```

```python
import numpy as np
import s2fft
import sleplet

for ell in range(2, 0, -1):
    f = sleplet.functions.HarmonicGaussian(128, l_sigma=10**ell, m_sigma=10)
    flm = f.translate(alpha=0.75 * np.pi, beta=0.125 * np.pi)
<<<<<<< HEAD
    f_sphere = s2fft.inverse(
        s2fft.samples.flm_1d_to_2d(flm, f.L), f.L, method="numpy", sampling="mwss"
    )
=======
    f_sphere = s2fft.inverse(flm, f.L, method="jax", sampling="mwss")
>>>>>>> 6f9b108b
    sleplet.plotting.PlotSphere(
        f_sphere,
        f.L,
        f"fig_1_ell_{ell}",
        annotations=[],
    ).execute()
```

#### Sifting Convolution on the Sphere: Fig. 2

```sh
sphere earth -L 128
```

```python
import s2fft
import sleplet

f = sleplet.functions.Earth(128)
flm = sleplet.harmonic_methods.rotate_earth_to_south_america(f.coefficients, f.L)
<<<<<<< HEAD
f_sphere = s2fft.inverse(
    s2fft.samples.flm_1d_to_2d(flm, f.L), f.L, method="numpy", sampling="mwss"
)
=======
f_sphere = s2fft.inverse(flm, f.L, method="jax", sampling="mwss")
>>>>>>> 6f9b108b
sleplet.plotting.PlotSphere(f_sphere, f.L, "fig_2").execute()
```

#### Sifting Convolution on the Sphere: Fig. 3

```sh
for ell in $(seq 2 -1 1); do
    sphere harmonic_gaussian -c earth -e ${ell} 1 -L 128
done
```

```python
import s2fft
import sleplet

for ell in range(2, 0, -1):
    f = sleplet.functions.HarmonicGaussian(128, l_sigma=10**ell, m_sigma=10)
    g = sleplet.functions.Earth(128)
    flm = f.convolve(f.coefficients, g.coefficients.conj())
    flm_rot = sleplet.harmonic_methods.rotate_earth_to_south_america(flm, f.L)
<<<<<<< HEAD
    f_sphere = s2fft.inverse(
        s2fft.samples.flm_1d_to_2d(flm_rot, f.L), f.L, method="numpy", sampling="mwss"
    )
=======
    f_sphere = s2fft.inverse(flm_rot, f.L, method="jax", sampling="mwss")
>>>>>>> 6f9b108b
    sleplet.plotting.PlotSphere(f_sphere, f.L, f"fig_3_ell_{ell}").execute()
```

### Slepian Scale-Discretised Wavelets on the Sphere

[![Slepian Scale-Discretised Wavelets on the Sphere](https://img.shields.io/badge/DOI-10.1109/TSP.2022.3233309-pink.svg)](https://dx.doi.org/10.1109/TSP.2022.3233309)

#### Slepian Scale-Discretised Wavelets on the Sphere: Fig. 2

```sh
python -m examples.arbitrary.south_america.tiling_south_america
```

#### Slepian Scale-Discretised Wavelets on the Sphere: Fig. 3

```sh
export SLEPIAN_MASK="south_america"
# a
sphere earth -L 128 -s 2 -u
# b
sphere slepian_south_america -L 128 -s 2 -u
```

```python
import s2fft
import sleplet

# a
f = sleplet.functions.Earth(128, smoothing=2)
flm = sleplet.harmonic_methods.rotate_earth_to_south_america(f.coefficients, f.L)
<<<<<<< HEAD
f_sphere = s2fft.inverse(
    s2fft.samples.flm_1d_to_2d(flm, f.L), f.L, method="numpy", sampling="mwss"
)
=======
f_sphere = s2fft.inverse(flm, f.L, method="jax", sampling="mwss")
>>>>>>> 6f9b108b
sleplet.plotting.PlotSphere(f_sphere, f.L, "fig_3_a", normalise=False).execute()
# b
region = sleplet.slepian.Region(mask_name="south_america")
g = sleplet.functions.SlepianSouthAmerica(128, region=region, smoothing=2)
g_sphere = sleplet.slepian_methods.slepian_inverse(g.coefficients, g.L, g.slepian)
sleplet.plotting.PlotSphere(
    g_sphere,
    g.L,
    "fig_3_b",
    normalise=False,
    region=g.region,
).execute()
```

#### Slepian Scale-Discretised Wavelets on the Sphere: Fig. 4

```sh
export SLEPIAN_MASK="south_america"
for p in 0 9 24 49 99 199; do
    sphere slepian -e ${p} -L 128 -u
done
```

```python
import sleplet

region = sleplet.slepian.Region(mask_name="south_america")
for p in [0, 9, 24, 49, 99, 199]:
    f = sleplet.functions.Slepian(128, region=region, rank=p)
    f_sphere = sleplet.slepian_methods.slepian_inverse(f.coefficients, f.L, f.slepian)
    sleplet.plotting.PlotSphere(
        f_sphere,
        f.L,
        f"fig_4_p_{p}",
        normalise=False,
        region=f.region,
    ).execute()
```

#### Slepian Scale-Discretised Wavelets on the Sphere: Fig. 5

```sh
python -m examples.arbitrary.south_america.eigenvalues_south_america
```

#### Slepian Scale-Discretised Wavelets on the Sphere: Fig. 6

```sh
export SLEPIAN_MASK="south_america"
# a
sphere slepian_wavelets -L 128 -u
# b-f
for j in $(seq 0 4); do
    sphere slepian_wavelets -e 3 2 ${j} -L 128 -u
done
```

```python
import sleplet

region = sleplet.slepian.Region(mask_name="south_america")
for j in [None, *list(range(5))]:
    f = sleplet.functions.SlepianWavelets(128, region=region, B=3, j_min=2, j=j)
    f_sphere = sleplet.slepian_methods.slepian_inverse(f.coefficients, f.L, f.slepian)
    sleplet.plotting.PlotSphere(
        f_sphere,
        f.L,
        f"fig_6_j_{j}",
        normalise=False,
        region=f.region,
    ).execute()
```

#### Slepian Scale-Discretised Wavelets on the Sphere: Fig. 7

```sh
export SLEPIAN_MASK="south_america"
# a
sphere slepian_wavelet_coefficients_south_america -L 128 -s 2 -u
# b-f
for j in $(seq 0 4); do
    sphere slepian_wavelet_coefficients_south_america -e 3 2 ${j} -L 128 -s 2 -u
done
```

```python
import sleplet

region = sleplet.slepian.Region(mask_name="south_america")
for j in [None, *list(range(5))]:
    f = sleplet.functions.SlepianWaveletCoefficientsSouthAmerica(
        128,
        region=region,
        B=3,
        j_min=2,
        j=j,
        smoothing=2,
    )
    f_sphere = sleplet.slepian_methods.slepian_inverse(f.coefficients, f.L, f.slepian)
    sleplet.plotting.PlotSphere(
        f_sphere,
        f.L,
        f"fig_7_j_{j}",
        normalise=False,
        region=f.region,
    ).execute()
```

#### Slepian Scale-Discretised Wavelets on the Sphere: Fig. 8

```sh
export SLEPIAN_MASK="south_america"
# a
sphere slepian_south_america -L 128 -n -10 -s 2 -u
# b-d
for s in 2 3 5; do
    python -m examples.arbitrary.south_america.denoising_slepian_south_america -n -10 -s ${s}
done
```

```python
import sleplet

# a
region = sleplet.slepian.Region(mask_name="south_america")
f = sleplet.functions.SlepianSouthAmerica(128, region=region, noise=-10, smoothing=2)
f_sphere = sleplet.slepian_methods.slepian_inverse(f.coefficients, f.L, f.slepian)
amplitude = sleplet.plot_methods.compute_amplitude_for_noisy_sphere_plots(f)
sleplet.plotting.PlotSphere(
    f_sphere,
    f.L,
    "fig_8_a",
    amplitude=amplitude,
    normalise=False,
    region=f.region,
).execute()
```

#### Slepian Scale-Discretised Wavelets on the Sphere: Fig. 9

```sh
export SLEPIAN_MASK="africa"
# a
sphere earth -L 128 -p africa -s 2 -u
# b
sphere slepian_africa -L 128 -s 2 -u
```

```python
import s2fft
import sleplet

# a
f = sleplet.functions.Earth(128, smoothing=2)
flm = sleplet.harmonic_methods.rotate_earth_to_africa(f.coefficients, f.L)
<<<<<<< HEAD
f_sphere = s2fft.inverse(
    s2fft.samples.flm_1d_to_2d(flm, f.L), f.L, method="numpy", sampling="mwss"
)
=======
f_sphere = s2fft.inverse(flm, f.L, method="jax", sampling="mwss")
>>>>>>> 6f9b108b
sleplet.plotting.PlotSphere(f_sphere, f.L, "fig_9_a", normalise=False).execute()
# b
region = sleplet.slepian.Region(mask_name="africa")
g = sleplet.functions.SlepianAfrica(128, region=region, smoothing=2)
g_sphere = sleplet.slepian_methods.slepian_inverse(g.coefficients, g.L, g.slepian)
sleplet.plotting.PlotSphere(
    g_sphere,
    g.L,
    "fig_9_b",
    normalise=False,
    region=g.region,
).execute()
```

#### Slepian Scale-Discretised Wavelets on the Sphere: Fig. 10

```sh
python -m examples.arbitrary.africa.eigenvalues_africa
```

#### Slepian Scale-Discretised Wavelets on the Sphere: Fig. 11

```sh
export SLEPIAN_MASK="africa"
for p in 0 9 24 49 99 199; do
    sphere slepian -e ${p} -L 128 -u
done
```

```python
import sleplet

region = sleplet.slepian.Region(mask_name="africa")
for p in [0, 9, 24, 49, 99, 199]:
    f = sleplet.functions.Slepian(128, region=region, rank=p)
    f_sphere = sleplet.slepian_methods.slepian_inverse(f.coefficients, f.L, f.slepian)
    sleplet.plotting.PlotSphere(
        f_sphere,
        f.L,
        f"fig_11_p{p}",
        normalise=False,
        region=f.region,
    ).execute()
```

#### Slepian Scale-Discretised Wavelets on the Sphere: Fig. 12

```sh
export SLEPIAN_MASK="africa"
# a
sphere slepian_wavelets -L 128 -u
# b
for j in $(seq 0 5); do
    sphere slepian_wavelets -e 3 2 ${j} -L 128 -u
done
```

```python
import sleplet

region = sleplet.slepian.Region(mask_name="africa")
for j in [None, *list(range(6))]:
    f = sleplet.functions.SlepianWavelets(128, region=region, B=3, j_min=2, j=j)
    f_sphere = sleplet.slepian_methods.slepian_inverse(f.coefficients, f.L, f.slepian)
    sleplet.plotting.PlotSphere(
        f_sphere,
        f.L,
        f"fig_12_j_{j}",
        normalise=False,
        region=f.region,
    ).execute()
```

#### Slepian Scale-Discretised Wavelets on the Sphere: Fig. 13

```sh
export SLEPIAN_MASK="africa"
# a
sphere slepian_wavelet_coefficients_africa -L 128 -s 2 -u
# b
for j in $(seq 0 5); do
    sphere slepian_wavelet_coefficients_africa -e 3 2 ${j} -L 128 -s 2 -u
done
```

```python
import sleplet

region = sleplet.slepian.Region(mask_name="africa")
for j in [None, *list(range(6))]:
    f = sleplet.functions.SlepianWaveletCoefficientsAfrica(
        128,
        region=region,
        B=3,
        j_min=2,
        j=j,
        smoothing=2,
    )
    f_sphere = sleplet.slepian_methods.slepian_inverse(f.coefficients, f.L, f.slepian)
    sleplet.plotting.PlotSphere(
        f_sphere,
        f.L,
        f"fig_13_j_{j}",
        normalise=False,
        region=f.region,
    ).execute()
```

#### Slepian Scale-Discretised Wavelets on the Sphere: Fig. 14

```sh
export SLEPIAN_MASK="africa"
# a
sphere slepian_africa -L 128 -n -10 -s 2 -u
# b-d
for s in 2 3 5; do
    python -m examples.arbitrary.africa.denoising_slepian_africa -n -10 -s ${s}
done
```

```python
import sleplet

# a
region = sleplet.slepian.Region(mask_name="africa")
f = sleplet.functions.SlepianAfrica(128, region=region, noise=-10, smoothing=2)
f_sphere = sleplet.slepian_methods.slepian_inverse(f.coefficients, f.L, f.slepian)
amplitude = sleplet.plot_methods.compute_amplitude_for_noisy_sphere_plots(f)
sleplet.plotting.PlotSphere(
    f_sphere,
    f.L,
    "fig_14_a",
    amplitude=amplitude,
    normalise=False,
    region=f.region,
).execute()
```

### Slepian Scale-Discretised Wavelets on Manifolds

[![Slepian Scale-Discretised Wavelets on Manifolds](https://img.shields.io/badge/DOI-10.48550/arXiv.2302.06006-pink.svg)](https://doi.org/10.48550/arXiv.2302.06006)

#### Slepian Scale-Discretised Wavelets on Manifolds: Fig. 2

```sh
for r in $(seq 2 9); do
    mesh homer -e ${r} -u
done
```

```python
import sleplet

mesh = sleplet.meshes.Mesh("homer")
for r in range(2, 10):
    f = sleplet.meshes.MeshBasisFunctions(mesh, rank=r)
    f_mesh = sleplet.harmonic_methods.mesh_inverse(f.mesh, f.coefficients)
    sleplet.plotting.PlotMesh(mesh, f"fig_2_r_{r}", f_mesh, normalise=False).execute()
```

#### Slepian Scale-Discretised Wavelets on Manifolds: Fig. 4

```sh
python -m examples.mesh.mesh_tiling homer
```

#### Slepian Scale-Discretised Wavelets on Manifolds: Fig. 5

```sh
python -m examples.mesh.mesh_region homer
```

#### Slepian Scale-Discretised Wavelets on Manifolds: Fig. 6

```sh
for p in 0 9 24 49 99 199; do
    mesh homer -m slepian_functions -e ${p} -u -z
done
```

```python
import sleplet

mesh = sleplet.meshes.Mesh("homer", zoom=True)
for p in [0, 9, 24, 49, 99, 199]:
    f = sleplet.meshes.MeshSlepianFunctions(mesh, rank=p)
    f_mesh = sleplet.slepian_methods.slepian_mesh_inverse(
        f.mesh_slepian,
        f.coefficients,
    )
    sleplet.plotting.PlotMesh(
        mesh,
        f"fig_6_p_{p}",
        f_mesh,
        normalise=False,
        region=True,
    ).execute()
```

#### Slepian Scale-Discretised Wavelets on Manifolds: Fig. 7

```sh
python -m examples.mesh.mesh_slepian_eigenvalues homer
```

#### Slepian Scale-Discretised Wavelets on Manifolds: Fig. 8

```sh
# a
mesh homer -m slepian_wavelets -u -z
# b-f
for j in $(seq 0 4); do
    mesh homer -e 3 2 ${j} -m slepian_wavelets -u -z
done
```

```python
import sleplet

mesh = sleplet.meshes.Mesh("homer", zoom=True)
for j in [None, *list(range(5))]:
    f = sleplet.meshes.MeshSlepianWavelets(mesh, B=3, j_min=2, j=j)
    f_mesh = sleplet.slepian_methods.slepian_mesh_inverse(
        f.mesh_slepian,
        f.coefficients,
    )
    sleplet.plotting.PlotMesh(
        mesh,
        f"fig_8_j_{j}",
        f_mesh,
        normalise=False,
        region=True,
    ).execute()
```

#### Slepian Scale-Discretised Wavelets on Manifolds: Fig. 9

```sh
mesh homer -m field -u
```

```python
import sleplet

mesh = sleplet.meshes.Mesh("homer")
f = sleplet.meshes.MeshField(mesh)
f_mesh = sleplet.harmonic_methods.mesh_inverse(f.mesh, f.coefficients)
sleplet.plotting.PlotMesh(mesh, "fig_9", f_mesh, normalise=False).execute()
```

#### Slepian Scale-Discretised Wavelets on Manifolds: Fig. 10

```sh
# a
mesh homer -m slepian_wavelet_coefficients -u -z
# b-f
for j in $(seq 0 4); do
    mesh homer -e 3 2 ${j} -m slepian_wavelet_coefficients -u -z
done
```

```python
import sleplet

mesh = sleplet.meshes.Mesh("homer", zoom=True)
for j in [None, *list(range(5))]:
    f = sleplet.meshes.MeshSlepianWaveletCoefficients(mesh, B=3, j_min=2, j=j)
    f_mesh = sleplet.slepian_methods.slepian_mesh_inverse(
        f.mesh_slepian,
        f.coefficients,
    )
    sleplet.plotting.PlotMesh(
        mesh,
        f"fig_10_j_{j}",
        f_mesh,
        normalise=False,
        region=True,
    ).execute()
```

#### Slepian Scale-Discretised Wavelets on Manifolds: Fig. 11

```sh
# a
mesh homer -m slepian_field -u -z
# b
mesh homer -m slepian_field -n -5 -u -z
# c
python -m examples.mesh.denoising_slepian_mesh homer -n -5 -s 2
```

```python
import sleplet

mesh = sleplet.meshes.Mesh("homer", zoom=True)
# a
f = sleplet.meshes.MeshSlepianField(mesh)
f_mesh = sleplet.slepian_methods.slepian_mesh_inverse(f.mesh_slepian, f.coefficients)
sleplet.plotting.PlotMesh(
    mesh,
    "fig_11_a",
    f_mesh,
    normalise=False,
    region=True,
).execute()
# b
g = sleplet.meshes.MeshSlepianField(mesh, noise=-5)
g_mesh = sleplet.slepian_methods.slepian_mesh_inverse(g.mesh_slepian, g.coefficients)
amplitude = sleplet.plot_methods.compute_amplitude_for_noisy_mesh_plots(g)
sleplet.plotting.PlotMesh(
    mesh,
    "fig_11_b",
    g_mesh,
    amplitude=amplitude,
    normalise=False,
    region=True,
).execute()
```

#### Slepian Scale-Discretised Wavelets on Manifolds: Fig. 12

```sh
for f in cheetah dragon bird teapot cube; do
    python -m examples.mesh.mesh_region ${f}
done
```

#### Slepian Scale-Discretised Wavelets on Manifolds: Tab. 1

```sh
python -m examples.mesh.produce_table
```

### Slepian Wavelets for the Analysis of Incomplete Data on Manifolds

[![Slepian Wavelets for the Analysis of Incomplete Data on Manifolds](https://img.shields.io/badge/PhD%20Thesis-Patrick%20J.%20Roddy-pink.svg)](https://paddyroddy.github.io/thesis)

#### Chapter 2

##### Fig. 2.1

```sh
for ell in $(seq 0 4); do
    for m in $(seq 0 ${ell}); do
        sphere spherical_harmonic -e ${ell} ${m} -L 128 -u -z
    done
done
```

```python
import s2fft
import sleplet

for ell in range(5):
    for m in range(ell + 1):
        f = sleplet.functions.SphericalHarmonic(128, ell=ell, m=m)
<<<<<<< HEAD
        f_sphere = s2fft.inverse(
            s2fft.samples.flm_1d_to_2d(f.coefficients, f.L),
            f.L,
            method="numpy",
            sampling="mwss",
        )
=======
        f_sphere = s2fft.inverse(f.coefficients, f.L, method="jax", sampling="mwss")
>>>>>>> 6f9b108b
        sleplet.plotting.PlotSphere(
            f_sphere,
            f.L,
            f"fig_2_1_ell_{ell}_m_{m}",
            normalise=False,
            unzeropad=True,
        ).execute()
```

##### Fig. 2.2

```sh
# a
sphere elongated_gaussian -e -1 -1 -L 128
# b
sphere elongated_gaussian -e -1 -1 -L 128 -m rotate -a 0 -b 0 -g 0.25
# c
sphere elongated_gaussian -e -1 -1 -L 128 -m rotate -a 0 -b 0.25 -g 0.25
# d
sphere elongated_gaussian -e -1 -1 -L 128 -m rotate -a 0.25 -b 0.25 -g 0.25
```

```python
import numpy as np
import s2fft
import sleplet

# a
f = sleplet.functions.ElongatedGaussian(128, p_sigma=0.1, t_sigma=0.1)
<<<<<<< HEAD
f_sphere = s2fft.inverse(
    s2fft.samples.flm_1d_to_2d(f.coefficients, f.L),
    f.L,
    method="numpy",
    sampling="mwss",
)
=======
f_sphere = s2fft.inverse(f.coefficients, f.L, method="jax", sampling="mwss")
>>>>>>> 6f9b108b
sleplet.plotting.PlotSphere(f_sphere, f.L, "fig_2_2_a", annotations=[]).execute()
# b-d
for a, b, g in [(0, 0, 0.25), (0, 0.25, 0.25), (0.25, 0.25, 0.25)]:
    glm_rot = f.rotate(alpha=a * np.pi, beta=b * np.pi, gamma=g * np.pi)
<<<<<<< HEAD
    g_sphere = s2fft.inverse(
        s2fft.samples.flm_1d_to_2d(glm_rot, f.L), f.L, method="numpy", sampling="mwss"
    )
=======
    g_sphere = s2fft.inverse(glm_rot, f.L, method="jax", sampling="mwss")
>>>>>>> 6f9b108b
    sleplet.plotting.PlotSphere(
        g_sphere,
        f.L,
        f"fig_2_2_a_{a}_b_{b}_g_{g}",
        annotations=[],
    ).execute()
```

##### Fig. 2.3

```sh
python -m examples.misc.wavelet_transform
```

##### Fig. 2.4

```sh
python -m examples.wavelets.axisymmetric_tiling
```

##### Fig. 2.5

```sh
# a
sphere axisymmetric_wavelets -L 128 -u
# b-e
for j in $(seq 0 3); do
    sphere axisymmetric_wavelets -e 3 2 ${j} -L 128 -u
done
```

```python
import s2fft
import sleplet

for j in [None, *list(range(4))]:
    f = sleplet.functions.AxisymmetricWavelets(128, B=3, j_min=2, j=j)
<<<<<<< HEAD
    f_sphere = s2fft.inverse(
        s2fft.samples.flm_1d_to_2d(f.coefficients, f.L),
        f.L,
        method="numpy",
        sampling="mwss",
    )
=======
    f_sphere = s2fft.inverse(f.coefficients, f.L, method="jax", sampling="mwss")
>>>>>>> 6f9b108b
    sleplet.plotting.PlotSphere(
        f_sphere,
        f.L,
        f"fig_2_5_j_{j}",
        normalise=False,
    ).execute()
```

##### Fig. 2.6

```sh
python -m examples.polar_cap.eigenvalues
```

##### Fig. 2.7

```sh
python -m examples.polar_cap.fried_egg
```

##### Fig. 2.8

```sh
python -m examples.polar_cap.eigenfunctions
```

#### Chapter 3

##### Fig. 3.1

```sh
# a
sphere gaussian -L 128
# b
sphere gaussian -a 0.75 -b 0.125 -L 128 -m translate -o
```

```python
import numpy as np
import s2fft
import sleplet

# a
f = sleplet.functions.Gaussian(128)
<<<<<<< HEAD
f_sphere = s2fft.inverse(
    s2fft.samples.flm_1d_to_2d(f.coefficients, f.L),
    f.L,
    method="numpy",
    sampling="mwss",
)
sleplet.plotting.PlotSphere(f_sphere, f.L, "fig_3_1_a", annotations=[]).execute()
# b
glm_trans = f.translate(alpha=0.75 * np.pi, beta=0.125 * np.pi)
g_sphere = s2fft.inverse(
    s2fft.samples.flm_1d_to_2d(glm_trans, f.L), f.L, method="numpy", sampling="mwss"
)
=======
f_sphere = s2fft.inverse(f.coefficients, f.L, method="jax", sampling="mwss")
sleplet.plotting.PlotSphere(f_sphere, f.L, "fig_3_1_a", annotations=[]).execute()
# b
glm_trans = f.translate(alpha=0.75 * np.pi, beta=0.125 * np.pi)
g_sphere = s2fft.inverse(glm_trans, f.L, method="jax", sampling="mwss")
>>>>>>> 6f9b108b
sleplet.plotting.PlotSphere(g_sphere, f.L, "fig_3_1_b", annotations=[]).execute()
```

##### Fig. 3.2

```sh
# a
sphere squashed_gaussian -L 128
# b
sphere squashed_gaussian -a 0.75 -b 0.125 -L 128 -m translate -o
```

```python
import numpy as np
import s2fft
import sleplet

# a
f = sleplet.functions.SquashedGaussian(128)
<<<<<<< HEAD
f_sphere = s2fft.inverse(
    s2fft.samples.flm_1d_to_2d(f.coefficients, f.L),
    f.L,
    method="numpy",
    sampling="mwss",
)
sleplet.plotting.PlotSphere(f_sphere, f.L, "fig_3_2_a", annotations=[]).execute()
# b
glm_trans = f.translate(alpha=0.75 * np.pi, beta=0.125 * np.pi)
g_sphere = s2fft.inverse(
    s2fft.samples.flm_1d_to_2d(glm_trans, f.L), f.L, method="numpy", sampling="mwss"
)
=======
f_sphere = s2fft.inverse(f.coefficients, f.L, method="jax", sampling="mwss")
sleplet.plotting.PlotSphere(f_sphere, f.L, "fig_3_2_a", annotations=[]).execute()
# b
glm_trans = f.translate(alpha=0.75 * np.pi, beta=0.125 * np.pi)
g_sphere = s2fft.inverse(glm_trans, f.L, method="jax", sampling="mwss")
>>>>>>> 6f9b108b
sleplet.plotting.PlotSphere(g_sphere, f.L, "fig_3_2_b", annotations=[]).execute()
```

##### Fig. 3.3

```sh
# a
sphere elongated_gaussian -L 128
# b
sphere elongated_gaussian -a 0.75 -b 0.125 -L 128 -m translate -o
```

```python
import numpy as np
import s2fft
import sleplet

# a
f = sleplet.functions.ElongatedGaussian(128)
<<<<<<< HEAD
f_sphere = s2fft.inverse(
    s2fft.samples.flm_1d_to_2d(f.coefficients, f.L),
    f.L,
    method="numpy",
    sampling="mwss",
)
sleplet.plotting.PlotSphere(f_sphere, f.L, "fig_3_3_a", annotations=[]).execute()
# b
glm_trans = f.translate(alpha=0.75 * np.pi, beta=0.125 * np.pi)
g_sphere = s2fft.inverse(
    s2fft.samples.flm_1d_to_2d(glm_trans, f.L), f.L, method="numpy", sampling="mwss"
)
=======
f_sphere = s2fft.inverse(f.coefficients, f.L, method="jax", sampling="mwss")
sleplet.plotting.PlotSphere(f_sphere, f.L, "fig_3_3_a", annotations=[]).execute()
# b
glm_trans = f.translate(alpha=0.75 * np.pi, beta=0.125 * np.pi)
g_sphere = s2fft.inverse(glm_trans, f.L, method="jax", sampling="mwss")
>>>>>>> 6f9b108b
sleplet.plotting.PlotSphere(g_sphere, f.L, "fig_3_3_b", annotations=[]).execute()
```

##### Fig. 3.4

Figs. (c-d) correspond to (a-b) in [Fig. 1 of the Sifting Convolution on the Sphere paper](#sifting-convolution-on-the-sphere-fig-1). The following creates Figs. (a-b).

```sh
for ell in $(seq 2 -1 1); do
    sphere harmonic_gaussian -e ${ell} 1 -L 128
done
```

```python
import s2fft
import sleplet

for ell in range(2, 0, -1):
    f = sleplet.functions.HarmonicGaussian(128, l_sigma=10**ell, m_sigma=10)
<<<<<<< HEAD
    f_sphere = s2fft.inverse(
        s2fft.samples.flm_1d_to_2d(f.coefficients, f.L),
        f.L,
        method="numpy",
        sampling="mwss",
    )
=======
    f_sphere = s2fft.inverse(f.coefficients, f.L, method="jax", sampling="mwss")
>>>>>>> 6f9b108b
    sleplet.plotting.PlotSphere(
        f_sphere,
        f.L,
        f"fig_3_4_ell_{ell}",
        annotations=[],
    ).execute()
```

##### Fig. 3.5

The same as [Fig. 2 of the Sifting Convolution on the Sphere paper](#sifting-convolution-on-the-sphere-fig-2).

##### Fig. 3.6

The same as [Fig. 3 of the Sifting Convolution on the Sphere paper](#sifting-convolution-on-the-sphere-fig-3).

#### Chapter 4

The plots here are the same as the [Slepian Scale-Discretised Wavelets on the Sphere paper](#slepian-scale-discretised-wavelets-on-the-sphere) without the Africa examples, i.e. [Fig. 10 onwards](#slepian-scale-discretised-wavelets-on-the-sphere-fig-10).

#### Chapter 5

The plots here are the same as the [Slepian Scale-Discretised Wavelets on Manifolds paper](#slepian-scale-discretised-wavelets-on-manifolds).<|MERGE_RESOLUTION|>--- conflicted
+++ resolved
@@ -59,13 +59,7 @@
 for ell in range(2, 0, -1):
     f = sleplet.functions.HarmonicGaussian(128, l_sigma=10**ell, m_sigma=10)
     flm = f.translate(alpha=0.75 * np.pi, beta=0.125 * np.pi)
-<<<<<<< HEAD
-    f_sphere = s2fft.inverse(
-        s2fft.samples.flm_1d_to_2d(flm, f.L), f.L, method="numpy", sampling="mwss"
-    )
-=======
     f_sphere = s2fft.inverse(flm, f.L, method="jax", sampling="mwss")
->>>>>>> 6f9b108b
     sleplet.plotting.PlotSphere(
         f_sphere,
         f.L,
@@ -86,13 +80,7 @@
 
 f = sleplet.functions.Earth(128)
 flm = sleplet.harmonic_methods.rotate_earth_to_south_america(f.coefficients, f.L)
-<<<<<<< HEAD
-f_sphere = s2fft.inverse(
-    s2fft.samples.flm_1d_to_2d(flm, f.L), f.L, method="numpy", sampling="mwss"
-)
-=======
 f_sphere = s2fft.inverse(flm, f.L, method="jax", sampling="mwss")
->>>>>>> 6f9b108b
 sleplet.plotting.PlotSphere(f_sphere, f.L, "fig_2").execute()
 ```
 
@@ -113,13 +101,7 @@
     g = sleplet.functions.Earth(128)
     flm = f.convolve(f.coefficients, g.coefficients.conj())
     flm_rot = sleplet.harmonic_methods.rotate_earth_to_south_america(flm, f.L)
-<<<<<<< HEAD
-    f_sphere = s2fft.inverse(
-        s2fft.samples.flm_1d_to_2d(flm_rot, f.L), f.L, method="numpy", sampling="mwss"
-    )
-=======
     f_sphere = s2fft.inverse(flm_rot, f.L, method="jax", sampling="mwss")
->>>>>>> 6f9b108b
     sleplet.plotting.PlotSphere(f_sphere, f.L, f"fig_3_ell_{ell}").execute()
 ```
 
@@ -150,13 +132,7 @@
 # a
 f = sleplet.functions.Earth(128, smoothing=2)
 flm = sleplet.harmonic_methods.rotate_earth_to_south_america(f.coefficients, f.L)
-<<<<<<< HEAD
-f_sphere = s2fft.inverse(
-    s2fft.samples.flm_1d_to_2d(flm, f.L), f.L, method="numpy", sampling="mwss"
-)
-=======
 f_sphere = s2fft.inverse(flm, f.L, method="jax", sampling="mwss")
->>>>>>> 6f9b108b
 sleplet.plotting.PlotSphere(f_sphere, f.L, "fig_3_a", normalise=False).execute()
 # b
 region = sleplet.slepian.Region(mask_name="south_america")
@@ -312,13 +288,7 @@
 # a
 f = sleplet.functions.Earth(128, smoothing=2)
 flm = sleplet.harmonic_methods.rotate_earth_to_africa(f.coefficients, f.L)
-<<<<<<< HEAD
-f_sphere = s2fft.inverse(
-    s2fft.samples.flm_1d_to_2d(flm, f.L), f.L, method="numpy", sampling="mwss"
-)
-=======
 f_sphere = s2fft.inverse(flm, f.L, method="jax", sampling="mwss")
->>>>>>> 6f9b108b
 sleplet.plotting.PlotSphere(f_sphere, f.L, "fig_9_a", normalise=False).execute()
 # b
 region = sleplet.slepian.Region(mask_name="africa")
@@ -675,16 +645,7 @@
 for ell in range(5):
     for m in range(ell + 1):
         f = sleplet.functions.SphericalHarmonic(128, ell=ell, m=m)
-<<<<<<< HEAD
-        f_sphere = s2fft.inverse(
-            s2fft.samples.flm_1d_to_2d(f.coefficients, f.L),
-            f.L,
-            method="numpy",
-            sampling="mwss",
-        )
-=======
         f_sphere = s2fft.inverse(f.coefficients, f.L, method="jax", sampling="mwss")
->>>>>>> 6f9b108b
         sleplet.plotting.PlotSphere(
             f_sphere,
             f.L,
@@ -714,27 +675,12 @@
 
 # a
 f = sleplet.functions.ElongatedGaussian(128, p_sigma=0.1, t_sigma=0.1)
-<<<<<<< HEAD
-f_sphere = s2fft.inverse(
-    s2fft.samples.flm_1d_to_2d(f.coefficients, f.L),
-    f.L,
-    method="numpy",
-    sampling="mwss",
-)
-=======
 f_sphere = s2fft.inverse(f.coefficients, f.L, method="jax", sampling="mwss")
->>>>>>> 6f9b108b
 sleplet.plotting.PlotSphere(f_sphere, f.L, "fig_2_2_a", annotations=[]).execute()
 # b-d
 for a, b, g in [(0, 0, 0.25), (0, 0.25, 0.25), (0.25, 0.25, 0.25)]:
     glm_rot = f.rotate(alpha=a * np.pi, beta=b * np.pi, gamma=g * np.pi)
-<<<<<<< HEAD
-    g_sphere = s2fft.inverse(
-        s2fft.samples.flm_1d_to_2d(glm_rot, f.L), f.L, method="numpy", sampling="mwss"
-    )
-=======
     g_sphere = s2fft.inverse(glm_rot, f.L, method="jax", sampling="mwss")
->>>>>>> 6f9b108b
     sleplet.plotting.PlotSphere(
         g_sphere,
         f.L,
@@ -772,16 +718,7 @@
 
 for j in [None, *list(range(4))]:
     f = sleplet.functions.AxisymmetricWavelets(128, B=3, j_min=2, j=j)
-<<<<<<< HEAD
-    f_sphere = s2fft.inverse(
-        s2fft.samples.flm_1d_to_2d(f.coefficients, f.L),
-        f.L,
-        method="numpy",
-        sampling="mwss",
-    )
-=======
     f_sphere = s2fft.inverse(f.coefficients, f.L, method="jax", sampling="mwss")
->>>>>>> 6f9b108b
     sleplet.plotting.PlotSphere(
         f_sphere,
         f.L,
@@ -826,26 +763,11 @@
 
 # a
 f = sleplet.functions.Gaussian(128)
-<<<<<<< HEAD
-f_sphere = s2fft.inverse(
-    s2fft.samples.flm_1d_to_2d(f.coefficients, f.L),
-    f.L,
-    method="numpy",
-    sampling="mwss",
-)
-sleplet.plotting.PlotSphere(f_sphere, f.L, "fig_3_1_a", annotations=[]).execute()
-# b
-glm_trans = f.translate(alpha=0.75 * np.pi, beta=0.125 * np.pi)
-g_sphere = s2fft.inverse(
-    s2fft.samples.flm_1d_to_2d(glm_trans, f.L), f.L, method="numpy", sampling="mwss"
-)
-=======
 f_sphere = s2fft.inverse(f.coefficients, f.L, method="jax", sampling="mwss")
 sleplet.plotting.PlotSphere(f_sphere, f.L, "fig_3_1_a", annotations=[]).execute()
 # b
 glm_trans = f.translate(alpha=0.75 * np.pi, beta=0.125 * np.pi)
 g_sphere = s2fft.inverse(glm_trans, f.L, method="jax", sampling="mwss")
->>>>>>> 6f9b108b
 sleplet.plotting.PlotSphere(g_sphere, f.L, "fig_3_1_b", annotations=[]).execute()
 ```
 
@@ -865,26 +787,11 @@
 
 # a
 f = sleplet.functions.SquashedGaussian(128)
-<<<<<<< HEAD
-f_sphere = s2fft.inverse(
-    s2fft.samples.flm_1d_to_2d(f.coefficients, f.L),
-    f.L,
-    method="numpy",
-    sampling="mwss",
-)
-sleplet.plotting.PlotSphere(f_sphere, f.L, "fig_3_2_a", annotations=[]).execute()
-# b
-glm_trans = f.translate(alpha=0.75 * np.pi, beta=0.125 * np.pi)
-g_sphere = s2fft.inverse(
-    s2fft.samples.flm_1d_to_2d(glm_trans, f.L), f.L, method="numpy", sampling="mwss"
-)
-=======
 f_sphere = s2fft.inverse(f.coefficients, f.L, method="jax", sampling="mwss")
 sleplet.plotting.PlotSphere(f_sphere, f.L, "fig_3_2_a", annotations=[]).execute()
 # b
 glm_trans = f.translate(alpha=0.75 * np.pi, beta=0.125 * np.pi)
 g_sphere = s2fft.inverse(glm_trans, f.L, method="jax", sampling="mwss")
->>>>>>> 6f9b108b
 sleplet.plotting.PlotSphere(g_sphere, f.L, "fig_3_2_b", annotations=[]).execute()
 ```
 
@@ -904,26 +811,11 @@
 
 # a
 f = sleplet.functions.ElongatedGaussian(128)
-<<<<<<< HEAD
-f_sphere = s2fft.inverse(
-    s2fft.samples.flm_1d_to_2d(f.coefficients, f.L),
-    f.L,
-    method="numpy",
-    sampling="mwss",
-)
-sleplet.plotting.PlotSphere(f_sphere, f.L, "fig_3_3_a", annotations=[]).execute()
-# b
-glm_trans = f.translate(alpha=0.75 * np.pi, beta=0.125 * np.pi)
-g_sphere = s2fft.inverse(
-    s2fft.samples.flm_1d_to_2d(glm_trans, f.L), f.L, method="numpy", sampling="mwss"
-)
-=======
 f_sphere = s2fft.inverse(f.coefficients, f.L, method="jax", sampling="mwss")
 sleplet.plotting.PlotSphere(f_sphere, f.L, "fig_3_3_a", annotations=[]).execute()
 # b
 glm_trans = f.translate(alpha=0.75 * np.pi, beta=0.125 * np.pi)
 g_sphere = s2fft.inverse(glm_trans, f.L, method="jax", sampling="mwss")
->>>>>>> 6f9b108b
 sleplet.plotting.PlotSphere(g_sphere, f.L, "fig_3_3_b", annotations=[]).execute()
 ```
 
@@ -943,16 +835,7 @@
 
 for ell in range(2, 0, -1):
     f = sleplet.functions.HarmonicGaussian(128, l_sigma=10**ell, m_sigma=10)
-<<<<<<< HEAD
-    f_sphere = s2fft.inverse(
-        s2fft.samples.flm_1d_to_2d(f.coefficients, f.L),
-        f.L,
-        method="numpy",
-        sampling="mwss",
-    )
-=======
     f_sphere = s2fft.inverse(f.coefficients, f.L, method="jax", sampling="mwss")
->>>>>>> 6f9b108b
     sleplet.plotting.PlotSphere(
         f_sphere,
         f.L,
