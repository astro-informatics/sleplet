--- conflicted
+++ resolved
@@ -3,7 +3,6 @@
 
 import numpy as np
 import numpy.typing as npt
-import s2fft
 
 import s2fft
 
@@ -74,11 +73,7 @@
     rng = np.random.default_rng(sleplet._vars.RANDOM_SEED)
 
     # initialise
-<<<<<<< HEAD
-    nlm = np.zeros((L, 2 * L - 1), dtype=np.complex_)
-=======
     nlm = np.zeros(s2fft.samples.flm_shape(L), dtype=np.complex_)
->>>>>>> 03c9d508
 
     # std dev of the noise
     sigma_noise = compute_sigma_noise(signal, snr_in)
@@ -87,22 +82,13 @@
     for ell in range(L):
         nlm[ell, L - 1] = sigma_noise * rng.standard_normal()
         for m in range(1, ell + 1):
-<<<<<<< HEAD
-            nlm[ell, L + m - 1] = (
-=======
             nlm[ell, L - 1 + m] = (
->>>>>>> 03c9d508
                 sigma_noise
                 / np.sqrt(2)
                 * (rng.standard_normal() + 1j * rng.standard_normal())
             )
-<<<<<<< HEAD
-            nlm[ell, L - m - 1] = (-1) ** m * nlm[ell, L + m - 1].conj()
-    return s2fft.sampling.s2_samples.flm_2d_to_1d(nlm, L)
-=======
             nlm[ell, L - 1 - m] = (-1) ** m * nlm[ell, L - 1 + m].conj()
     return s2fft.samples.flm_2d_to_1d(nlm, L)
->>>>>>> 03c9d508
 
 
 def _create_slepian_noise(
