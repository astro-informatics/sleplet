--- conflicted
+++ resolved
@@ -98,11 +98,7 @@
     snr_in: float,
 ) -> npt.NDArray[np.complex_]:
     """Computes Gaussian white noise in Slepian space."""
-<<<<<<< HEAD
-    flm = s2fft.sampling.s2_samples.flm_2d_to_1d(
-=======
     flm = s2fft.samples.flm_2d_to_1d(
->>>>>>> 91e542c3
         s2fft.forward(
             sleplet.slepian_methods.slepian_inverse(slepian_signal, L, slepian),
             L,
@@ -147,21 +143,13 @@
     for j, coefficient in enumerate(wav_coeffs[1:]):
         _logger.info(f"start Psi^{j + 1}/{len(wav_coeffs)-1}")
         f = s2fft.inverse(
-<<<<<<< HEAD
-            s2fft.sampling.s2_samples.flm_1d_to_2d(coefficient, L),
-=======
             s2fft.samples.flm_1d_to_2d(coefficient, L),
->>>>>>> 91e542c3
             L,
             method=sleplet._vars.EXECUTION_MODE,
             sampling=sleplet._vars.SAMPLING_SCHEME,
         )
         f_thresholded = _perform_hard_thresholding(f, sigma_j[j], n_sigma)
-<<<<<<< HEAD
-        wav_coeffs[j + 1] = s2fft.sampling.s2_samples.flm_2d_to_1d(
-=======
         wav_coeffs[j + 1] = s2fft.samples.flm_2d_to_1d(
->>>>>>> 91e542c3
             s2fft.forward(
                 f_thresholded,
                 L,
