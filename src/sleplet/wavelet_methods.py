--- conflicted
+++ resolved
@@ -1,13 +1,8 @@
 """Methods to work with wavelet and wavelet coefficients."""
 import numpy as np
 import numpy.typing as npt
-<<<<<<< HEAD
-import pys2let
 import s2fft
-=======
-import pyssht as ssht
 import s2wav
->>>>>>> 8a85f7ed
 
 import sleplet._convolution_methods
 import sleplet.slepian_methods
