"""Methods to work with wavelet and wavelet coefficients."""
import numpy as np
import numpy.typing as npt
import s2fft

<<<<<<< HEAD
import s2fft
=======
>>>>>>> 735c07b6
import s2wav

import sleplet._convolution_methods
import sleplet.slepian_methods


def slepian_wavelet_forward(
    f_p: npt.NDArray[np.complex_ | np.float_],
    wavelets: npt.NDArray[np.float_],
    shannon: int,
) -> npt.NDArray[np.complex_ | np.float_]:
    """
    Computes the coefficients of the given tiling function in Slepian space.

    Args:
        f_p: The Slepian coefficients.
        wavelets: The Slepian wavelets.
        shannon: The Shannon number.

    Returns:
        The Slepian wavelets coefficients of the signal.
    """
    return find_non_zero_wavelet_coefficients(
        sleplet._convolution_methods.sifting_convolution(
            wavelets,
            f_p,
            shannon=shannon,
        ),
        axis=1,
    )


def slepian_wavelet_inverse(
    wav_coeffs: npt.NDArray[np.complex_ | np.float_],
    wavelets: npt.NDArray[np.float_],
    shannon: int,
) -> npt.NDArray[np.complex_ | np.float_]:
    """
    Computes the inverse wavelet transform in Slepian space.

    Args:
        wav_coeffs: The Slepian wavelet coefficients.
        wavelets: The Slepian wavelets.
        shannon: The Shannon number.

    Returns:
        The coefficients of the signal in Slepian space.
    """
    # ensure wavelets are the same shape as the coefficients
    wavelets_shannon = wavelets[: len(wav_coeffs)]
    wavelet_reconstruction = sleplet._convolution_methods.sifting_convolution(
        wavelets_shannon,
        wav_coeffs.T,
        shannon=shannon,
    )
    return wavelet_reconstruction.sum(axis=0)


def axisymmetric_wavelet_forward(
    L: int,
    flm: npt.NDArray[np.complex_ | np.float_],
    wavelets: npt.NDArray[np.complex_],
) -> npt.NDArray[np.complex_]:
    """
    Computes the coefficients of the axisymmetric wavelets.

    Args:
        L: The spherical harmonic bandlimit.
        flm: The spherical harmonic coefficients.
        wavelets: Axisymmetric wavelets.

    Returns:
        Axisymmetric wavelets coefficients.
    """
    w = np.zeros(wavelets.shape, dtype=np.complex_)
    for ell in range(L):
<<<<<<< HEAD
        wav_0 = np.sqrt((4 * np.pi) / (2 * ell + 1)) * wavelets[:, ell, L - 1].conj()
        for m in range(-ell, ell + 1):
            w[:, ell, L + m - 1] = (
                wav_0 * s2fft.sampling.s2_samples.flm_1d_to_2d(flm, L)[ell, L + m - 1]
            )
=======
        wav_0 = (
            np.sqrt((4 * np.pi) / (2 * ell + 1))
            * wavelets[:, s2fft.samples.elm2ind(ell, 0)].conj()
        )
        for m in range(-ell, ell + 1):
            ind = s2fft.samples.elm2ind(ell, m)
            w[:, ind] = wav_0 * flm[ind]
>>>>>>> 735c07b6
    return w


def axisymmetric_wavelet_inverse(
    L: int,
    wav_coeffs: npt.NDArray[np.complex_],
    wavelets: npt.NDArray[np.complex_],
) -> npt.NDArray[np.complex_]:
    """
    Computes the inverse axisymmetric wavelet transform.

    Args:
        L: The spherical harmonic bandlimit.
        wav_coeffs: Axisymmetric wavelet coefficients.
        wavelets: Axisymmetric wavelets.

    Returns:
        Spherical harmonic coefficients of the signal.
    """
<<<<<<< HEAD
    flm = np.zeros((L, 2 * L - 1), dtype=np.complex_)
    for ell in range(L):
        wav_0 = np.sqrt((4 * np.pi) / (2 * ell + 1)) * wavelets[:, ell, L - 1]
        for m in range(-ell, ell + 1):
            flm[ell, L + m - 1] = (wav_coeffs[:, ell, L + m - 1] * wav_0).sum()
    return s2fft.sampling.s2_samples.flm_2d_to_1d(flm, L)
=======
    flm = np.zeros(s2fft.samples.flm_shape(L), dtype=np.complex_)
    for ell in range(L):
        wav_0 = (
            np.sqrt((4 * np.pi) / (2 * ell + 1))
            * wavelets[:, s2fft.samples.elm2ind(ell, 0)]
        )
        for m in range(-ell, ell + 1):
            flm[ell, L + m - 1] = (
                wav_coeffs[:, s2fft.samples.elm2ind(ell, m)] * wav_0
            ).sum()
    return s2fft.samples.flm_2d_to_1d(flm, L)
>>>>>>> 735c07b6


def _create_axisymmetric_wavelets(
    L: int,
    B: int,
    j_min: int,
) -> npt.NDArray[np.complex_]:
    """Computes the axisymmetric wavelets."""
    kappas = create_kappas(L, B, j_min)
<<<<<<< HEAD
    wavelets = np.zeros((kappas.shape[0], L, 2 * L - 1), dtype=np.complex_)
    for ell in range(L):
        factor = np.sqrt((2 * ell + 1) / (4 * np.pi))
        wavelets[:, ell, L - 1] = factor * kappas[:, ell]
    return wavelets
=======
    wavelets = np.zeros(
        (kappas.shape[0], *s2fft.samples.flm_shape(L)),
        dtype=np.complex_,
    )
    for ell in range(L):
        factor = np.sqrt((2 * ell + 1) / (4 * np.pi))
        wavelets[:, ell, L - 1] = factor * kappas[:, ell]
    return np.array([s2fft.samples.flm_2d_to_1d(wav, L) for wav in wavelets])
>>>>>>> 735c07b6


def create_kappas(xlim: int, B: int, j_min: int) -> npt.NDArray[np.float_]:
    r"""
    Computes the Slepian wavelets.

    Args:
        xlim: The x-axis value. \(L\) or \(L^2\) in the harmonic or Slepian case.
        B: The wavelet parameter. Represented as \(\lambda\) in the papers.
        j_min: The minimum wavelet scale. Represented as \(J_{0}\) in the papers.

    Returns:
        The Slepian wavelet generating functions.
    """
    kappa, kappa0 = s2wav.filter_factory.filters.filters_axisym(
        xlim,
        J_min=j_min,
        lam=B,
    )
    kappas = np.concatenate((kappa0[np.newaxis], kappa[j_min:]))
    # this step is required when migrating from S2LET to S2WAV
    kappas[kappas == np.inf] = 1
    return kappas


def find_non_zero_wavelet_coefficients(
    wav_coeffs: npt.NDArray[np.complex_ | np.float_],
    *,
    axis: int | tuple[int, ...],
) -> npt.NDArray[np.complex_ | np.float_]:
    """
    Finds the coefficients within the shannon number to speed up computations.

    Args:
        wav_coeffs: The wavelet coefficients.
        axis: The axis to search over.

    Returns:
        The non-zero wavelet coefficients.
    """
    return wav_coeffs[wav_coeffs.any(axis=axis)]<|MERGE_RESOLUTION|>--- conflicted
+++ resolved
@@ -1,12 +1,8 @@
 """Methods to work with wavelet and wavelet coefficients."""
 import numpy as np
 import numpy.typing as npt
+
 import s2fft
-
-<<<<<<< HEAD
-import s2fft
-=======
->>>>>>> 735c07b6
 import s2wav
 
 import sleplet._convolution_methods
@@ -83,13 +79,6 @@
     """
     w = np.zeros(wavelets.shape, dtype=np.complex_)
     for ell in range(L):
-<<<<<<< HEAD
-        wav_0 = np.sqrt((4 * np.pi) / (2 * ell + 1)) * wavelets[:, ell, L - 1].conj()
-        for m in range(-ell, ell + 1):
-            w[:, ell, L + m - 1] = (
-                wav_0 * s2fft.sampling.s2_samples.flm_1d_to_2d(flm, L)[ell, L + m - 1]
-            )
-=======
         wav_0 = (
             np.sqrt((4 * np.pi) / (2 * ell + 1))
             * wavelets[:, s2fft.samples.elm2ind(ell, 0)].conj()
@@ -97,7 +86,6 @@
         for m in range(-ell, ell + 1):
             ind = s2fft.samples.elm2ind(ell, m)
             w[:, ind] = wav_0 * flm[ind]
->>>>>>> 735c07b6
     return w
 
 
@@ -117,14 +105,6 @@
     Returns:
         Spherical harmonic coefficients of the signal.
     """
-<<<<<<< HEAD
-    flm = np.zeros((L, 2 * L - 1), dtype=np.complex_)
-    for ell in range(L):
-        wav_0 = np.sqrt((4 * np.pi) / (2 * ell + 1)) * wavelets[:, ell, L - 1]
-        for m in range(-ell, ell + 1):
-            flm[ell, L + m - 1] = (wav_coeffs[:, ell, L + m - 1] * wav_0).sum()
-    return s2fft.sampling.s2_samples.flm_2d_to_1d(flm, L)
-=======
     flm = np.zeros(s2fft.samples.flm_shape(L), dtype=np.complex_)
     for ell in range(L):
         wav_0 = (
@@ -136,7 +116,6 @@
                 wav_coeffs[:, s2fft.samples.elm2ind(ell, m)] * wav_0
             ).sum()
     return s2fft.samples.flm_2d_to_1d(flm, L)
->>>>>>> 735c07b6
 
 
 def _create_axisymmetric_wavelets(
@@ -146,13 +125,6 @@
 ) -> npt.NDArray[np.complex_]:
     """Computes the axisymmetric wavelets."""
     kappas = create_kappas(L, B, j_min)
-<<<<<<< HEAD
-    wavelets = np.zeros((kappas.shape[0], L, 2 * L - 1), dtype=np.complex_)
-    for ell in range(L):
-        factor = np.sqrt((2 * ell + 1) / (4 * np.pi))
-        wavelets[:, ell, L - 1] = factor * kappas[:, ell]
-    return wavelets
-=======
     wavelets = np.zeros(
         (kappas.shape[0], *s2fft.samples.flm_shape(L)),
         dtype=np.complex_,
@@ -161,7 +133,6 @@
         factor = np.sqrt((2 * ell + 1) / (4 * np.pi))
         wavelets[:, ell, L - 1] = factor * kappas[:, ell]
     return np.array([s2fft.samples.flm_2d_to_1d(wav, L) for wav in wavelets])
->>>>>>> 735c07b6
 
 
 def create_kappas(xlim: int, B: int, j_min: int) -> npt.NDArray[np.float_]:
