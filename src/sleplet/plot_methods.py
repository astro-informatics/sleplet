"""Methods to help in creating plots."""
import logging

import matplotlib as mpl
import numpy as np
import numpy.typing as npt

import s2fft

import sleplet._mask_methods
import sleplet._vars
import sleplet.functions.coefficients
import sleplet.harmonic_methods
import sleplet.meshes.mesh_coefficients
import sleplet.slepian.region
import sleplet.slepian_methods

_logger = logging.getLogger(__name__)


def calc_plot_resolution(L: int) -> int:
    """
    Calculate appropriate resolution for given L.

    Args:
        L: The spherical harmonic bandlimit.

    Returns:
        The output spherical harmonic bandlimit to boost the resolution.
    """
    res_dict = {1: 6, 2: 5, 3: 4, 7: 3, 9: 2, 10: 1}

    return next(
        (
            L * 2**exponent
            for log_bandlimit, exponent in res_dict.items()
            if 2**log_bandlimit > L
        ),
        L,
    )


def _convert_colourscale(
    cmap: mpl.colors,
    *,
    pl_entries: int = 255,
) -> list[tuple[float, str]]:
    """Converts cmocean colourscale to a plotly colourscale."""
    h = 1 / (pl_entries - 1)
    pl_colorscale = []

    for k in range(pl_entries):
        C = list(map(np.uint8, np.array(cmap(k * h)[:3]) * 255))
        pl_colorscale.append((k * h, f"rgb{(C[0], C[1], C[2])}"))

    return pl_colorscale


def _calc_nearest_grid_point(
    L: int,
    alpha_pi_fraction: float,
    beta_pi_fraction: float,
) -> tuple[float, float]:
    """
    Calculate nearest index of alpha/beta for translation
    this is due to calculating omega' through the pixel
    values - the translation needs to be at the same position
    as the rotation such that the difference error is small.
    """
    thetas = s2fft.samples.thetas(L, sampling=sleplet._vars.SAMPLING_SCHEME)
    phis = s2fft.samples.phis_equiang(L, sampling=sleplet._vars.SAMPLING_SCHEME)
    pix_j = np.abs(phis - alpha_pi_fraction * np.pi).argmin()
    pix_i = np.abs(thetas - beta_pi_fraction * np.pi).argmin()
    alpha, beta = phis[pix_j], thetas[pix_i]
    _logger.info(f"grid point: (alpha, beta)=({alpha:e}, {beta:e})")
    return alpha, beta


def find_max_amplitude(
    function: sleplet.functions.coefficients.Coefficients,
    *,
    plot_type: str = "real",
    upsample: bool = True,
) -> float:
    """
    For a given set of coefficients it finds the largest absolute value for a
    given plot type such that plots can have the same scale as the input.

    Args:
        function: The `Coefficients` value to find the amplitude of.
        plot_type: Select the `real`, `imag`, `abs` or `sum` value of the field.
        upsample: Whether to upsample the output.

    Returns:
        The maximum amplitude value.
    """
    # compute inverse transform
    if hasattr(function, "slepian"):
        field = sleplet.slepian_methods.slepian_inverse(
            function.coefficients,
            function.L,
            function.slepian,
        )
    else:
        field = s2fft.inverse(
<<<<<<< HEAD
            s2fft.sampling.s2_samples.flm_1d_to_2d(function.coefficients, function.L),
=======
            s2fft.samples.flm_1d_to_2d(function.coefficients, function.L),
>>>>>>> 91e542c3
            function.L,
            method=sleplet._vars.EXECUTION_MODE,
            sampling=sleplet._vars.SAMPLING_SCHEME,
        )

    # find resolution of final plot for boosting if necessary
    resolution = calc_plot_resolution(function.L) if upsample else function.L

    # boost field to match final plot
    boosted_field = _boost_field(
        field,
        function.L,
        resolution,
        reality=function.reality,
        spin=function.spin,
        upsample=upsample,
    )

    # find maximum absolute value for given plot type
    return np.abs(_create_plot_type(boosted_field, plot_type)).max()


def _create_plot_type(
    field: npt.NDArray[np.complex_ | np.float_],
    plot_type: str,
) -> npt.NDArray[np.float_]:
    """Gets the given plot type of the field."""
    _logger.info(f"plotting type: '{plot_type}'")
    plot_dict = {
        "abs": np.abs(field),
        "imag": field.imag,
        "real": field.real,
        "sum": field.real + field.imag,
    }
    return plot_dict[plot_type]


def _set_outside_region_to_minimum(
    f_plot: npt.NDArray[np.float_],
    L: int,
    region: sleplet.slepian.region.Region,
) -> npt.NDArray[np.float_]:
    """
    For the Slepian region set the outside area to negative infinity
    hence it is clear we are only interested in the coloured region.
    """
    # create mask of interest
    mask = sleplet._mask_methods.create_mask_region(L, region)

    # adapt for closed plot
    n_phi = s2fft.samples.nphi_equiang(L, sampling=sleplet._vars.SAMPLING_SCHEME)
    closed_mask = np.insert(mask, n_phi, mask[:, 0], axis=1)

    # set values outside mask to negative infinity
    return np.where(closed_mask, f_plot, sleplet._vars.SPHERE_UNSEEN)


def _normalise_function(
    f: npt.NDArray[np.float_],
    *,
    normalise: bool,
) -> npt.NDArray[np.float_]:
    """Normalise function between 0 and 1 for visualisation."""
    if not normalise:
        return f
    if (f == 0).all():
        # if all 0, set to 0
        return f + 0.5
    # if all non-zero, set to 1 otherwise scale from [0, 1]
    return f / f.max() if np.allclose(f, f.max()) else (f - f.min()) / f.ptp()


def _boost_field(  # noqa: PLR0913
    field: npt.NDArray[np.complex_ | np.float_],
    L: int,
    resolution: int,
    *,
    reality: bool,
    spin: int,
    upsample: bool,
) -> npt.NDArray[np.complex_ | np.float_]:
    """Inverts and then boosts the field before plotting."""
    if not upsample:
        return field
<<<<<<< HEAD
    flm = s2fft.forward(
        field,
        L,
        method=sleplet._vars.EXECUTION_MODE,
        reality=reality,
        sampling=sleplet._vars.SAMPLING_SCHEME,
        spin=spin,
=======
    flm = s2fft.samples.flm_2d_to_1d(
        s2fft.forward(
            field,
            L,
            method=sleplet._vars.EXECUTION_MODE,
            reality=reality,
            sampling=sleplet._vars.SAMPLING_SCHEME,
            spin=spin,
        ),
        L,
>>>>>>> 91e542c3
    )
    return sleplet.harmonic_methods.invert_flm_boosted(
        flm,
        L,
        resolution,
        reality=reality,
        spin=spin,
    )


def compute_amplitude_for_noisy_mesh_plots(
    f: sleplet.meshes.mesh_coefficients.MeshCoefficients,
) -> float | None:
    """
    For the noised mesh plots fix the amplitude.

    Args:
        f: The mesh field value.

    Returns:
        The noise adjusted maximum amplitude.
    """
    return (
        np.abs(_coefficients_to_field_mesh(f, f.unnoised_coefficients)).max()
        if f.unnoised_coefficients is not None
        else None
    )


def _coefficients_to_field_mesh(
    f: sleplet.meshes.mesh_coefficients.MeshCoefficients,
    coefficients: npt.NDArray[np.complex_ | np.float_],
) -> npt.NDArray[np.complex_ | np.float_]:
    """Computes the field over the whole mesh from the harmonic/Slepian coefficients."""
    return (
        sleplet.slepian_methods.slepian_mesh_inverse(f.mesh_slepian, coefficients)
        if hasattr(f, "mesh_slepian")
        else sleplet.harmonic_methods.mesh_inverse(f.mesh, coefficients)
    )


def compute_amplitude_for_noisy_sphere_plots(
    f: sleplet.functions.coefficients.Coefficients,
) -> float | None:
    """
    For the noised sphere plots fix the amplitude.

    Args:
        f: The spherical field value.

    Returns:
        The noise adjusted maximum amplitude value.
    """
    return (
        np.abs(_coefficients_to_field_sphere(f, f.unnoised_coefficients)).max()
        if f.unnoised_coefficients is not None
        else None
    )


def _coefficients_to_field_sphere(
    f: sleplet.functions.coefficients.Coefficients,
    coefficients: npt.NDArray[np.complex_ | np.float_],
) -> npt.NDArray[np.complex_ | np.float_]:
    """Computes the field over the samples from the harmonic/Slepian coefficients."""
    return (
        sleplet.slepian_methods.slepian_inverse(coefficients, f.L, f.slepian)
        if hasattr(f, "slepian")
        else s2fft.inverse(
<<<<<<< HEAD
            coefficients,
=======
            s2fft.samples.flm_1d_to_2d(coefficients, f.L),
>>>>>>> 91e542c3
            f.L,
            method=sleplet._vars.EXECUTION_MODE,
            reality=f.reality,
            sampling=sleplet._vars.SAMPLING_SCHEME,
            spin=f.spin,
        )
    )<|MERGE_RESOLUTION|>--- conflicted
+++ resolved
@@ -103,11 +103,7 @@
         )
     else:
         field = s2fft.inverse(
-<<<<<<< HEAD
-            s2fft.sampling.s2_samples.flm_1d_to_2d(function.coefficients, function.L),
-=======
             s2fft.samples.flm_1d_to_2d(function.coefficients, function.L),
->>>>>>> 91e542c3
             function.L,
             method=sleplet._vars.EXECUTION_MODE,
             sampling=sleplet._vars.SAMPLING_SCHEME,
@@ -192,15 +188,6 @@
     """Inverts and then boosts the field before plotting."""
     if not upsample:
         return field
-<<<<<<< HEAD
-    flm = s2fft.forward(
-        field,
-        L,
-        method=sleplet._vars.EXECUTION_MODE,
-        reality=reality,
-        sampling=sleplet._vars.SAMPLING_SCHEME,
-        spin=spin,
-=======
     flm = s2fft.samples.flm_2d_to_1d(
         s2fft.forward(
             field,
@@ -211,7 +198,6 @@
             spin=spin,
         ),
         L,
->>>>>>> 91e542c3
     )
     return sleplet.harmonic_methods.invert_flm_boosted(
         flm,
@@ -281,11 +267,7 @@
         sleplet.slepian_methods.slepian_inverse(coefficients, f.L, f.slepian)
         if hasattr(f, "slepian")
         else s2fft.inverse(
-<<<<<<< HEAD
-            coefficients,
-=======
             s2fft.samples.flm_1d_to_2d(coefficients, f.L),
->>>>>>> 91e542c3
             f.L,
             method=sleplet._vars.EXECUTION_MODE,
             reality=f.reality,
