--- conflicted
+++ resolved
@@ -45,7 +45,8 @@
                 raise ValueError(msg)
 
     def decompose_all(
-        self: typing_extensions.Self, n_coefficients: int
+        self: typing_extensions.Self,
+        n_coefficients: int,
     ) -> npt.NDArray[np.complex_]:
         """Decompose all ranks of the Slepian coefficients."""
         coefficients = np.zeros(n_coefficients, dtype=np.complex_)
@@ -101,13 +102,8 @@
         """
         return (self.flm * self.slepian.eigenvectors[rank].conj()).sum()
 
-<<<<<<< HEAD
     def _detect_method(self: typing_extensions.Self) -> None:
-        """Detects what method is used to perform the decomposition."""
-=======
-    def _detect_method(self) -> None:
         """Detect what method is used to perform the decomposition."""
->>>>>>> 94512fea
         if self.flm is not None:
             _logger.info("harmonic sum method selected")
             self._method = "harmonic_sum"
@@ -125,13 +121,8 @@
             )
             raise RuntimeError(msg)
 
-<<<<<<< HEAD
     def _validate_rank(self: typing_extensions.Self, rank: int) -> None:
-        """Checks the requested rank is valid."""
-=======
-    def _validate_rank(self, rank: int) -> None:
         """Check the requested rank is valid."""
->>>>>>> 94512fea
         if not isinstance(rank, int):
             msg = "rank should be an integer"
             raise TypeError(msg)
