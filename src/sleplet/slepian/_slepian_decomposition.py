--- conflicted
+++ resolved
@@ -57,14 +57,7 @@
         f(\omega) \overline{S_{p}(\omega)}.
         """
         s_p = s2fft.inverse(
-<<<<<<< HEAD
-            s2fft.sampling.s2_samples.flm_1d_to_2d(
-                self.slepian.eigenvectors[rank],
-                self.L,
-            ),
-=======
             s2fft.samples.flm_1d_to_2d(self.slepian.eigenvectors[rank], self.L),
->>>>>>> 91e542c3
             self.L,
             method=sleplet._vars.EXECUTION_MODE,
             sampling=sleplet._vars.SAMPLING_SCHEME,
@@ -85,14 +78,7 @@
         f(\omega) \overline{S_{p}(\omega)}.
         """
         s_p = s2fft.inverse(
-<<<<<<< HEAD
-            s2fft.sampling.s2_samples.flm_1d_to_2d(
-                self.slepian.eigenvectors[rank],
-                self.L,
-            ),
-=======
             s2fft.samples.flm_1d_to_2d(self.slepian.eigenvectors[rank], self.L),
->>>>>>> 91e542c3
             self.L,
             method=sleplet._vars.EXECUTION_MODE,
             sampling=sleplet._vars.SAMPLING_SCHEME,
