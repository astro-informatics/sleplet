--- conflicted
+++ resolved
@@ -384,25 +384,17 @@
         return eigenvalues, eigenvectors
 
     @pydantic.field_validator("order")
-<<<<<<< HEAD
-    def _check_order(cls, v, info: pydantic.FieldValidationInfo):
-=======
     def _check_order(
         cls,
         v: int | npt.NDArray[np.int_] | None,
         info: pydantic.ValidationInfo,
     ) -> int | npt.NDArray[np.int_] | None:
->>>>>>> 20783bd9
         if v is not None and (np.abs(v) >= info.data["L"]).any():
             raise ValueError(f"Order magnitude should be less than {info.data['L']}")
         return v
 
     @pydantic.field_validator("theta_max")
-<<<<<<< HEAD
-    def _check_theta_max(cls, v):
-=======
     def _check_theta_max(cls, v: float) -> float:
->>>>>>> 20783bd9
         if v == 0:
             raise ValueError("theta_max cannot be zero")
         return v