"""Contains the `SlepianArbitrary` class."""
import concurrent.futures
import dataclasses
import logging
import os

import numpy as np
import numpy.linalg as LA  # noqa: N812
import numpy.typing as npt
import platformdirs
<<<<<<< HEAD
import pydantic
import pyssht as ssht
=======
import pydantic.v1 as pydantic

import s2fft
>>>>>>> 57773654

import sleplet._array_methods
import sleplet._data.setup_pooch
import sleplet._integration_methods
import sleplet._mask_methods
import sleplet._parallel_methods
import sleplet._slepian_arbitrary_methods
import sleplet._validation
import sleplet.harmonic_methods
import sleplet.slepian.region
from sleplet.slepian.slepian_functions import SlepianFunctions

_logger = logging.getLogger(__name__)

_SAMPLES = 2


@pydantic.dataclasses.dataclass(config=sleplet._validation.validation)
class SlepianArbitrary(SlepianFunctions):
    """Class to create an arbitrary Slepian region on the sphere."""

    mask_name: str
    """The name of the mask of the arbitrary region."""
    # TODO: adjust once https://github.com/pydantic/pydantic/issues/5470 fixed
    weight: npt.NDArray[np.float_] = dataclasses.field(
        default_factory=lambda: np.empty(0),
        repr=False,
    )

    def __post_init__(self) -> None:
        self.resolution = _SAMPLES * self.L
        super().__post_init__()

    def _create_fn_name(self) -> str:
        return f"slepian_{self.mask_name}"

    def _create_region(self) -> "sleplet.slepian.region.Region":
        return sleplet.slepian.region.Region(mask_name=self.mask_name)

    def _create_mask(self) -> npt.NDArray[np.float_]:
        return sleplet._mask_methods.create_mask_region(self.resolution, self.region)

    def _calculate_area(self) -> float:
        self.weight = sleplet._integration_methods.calc_integration_weight(
            self.resolution,
        )
        return (self.mask * self.weight).sum()

    def _create_matrix_location(self) -> str:
        return f"slepian_eigensolutions_D_{self.mask_name}_L{self.L}_N{self.N}"

    def _solve_eigenproblem(
        self,
    ) -> tuple[npt.NDArray[np.float_], npt.NDArray[np.complex_]]:
        eval_loc = f"{self.matrix_location}_eigenvalues.npy"
        evec_loc = f"{self.matrix_location}_eigenvectors.npy"

        try:
            eigenvalues = np.load(
                sleplet._data.setup_pooch.find_on_pooch_then_local(eval_loc),
            )
            eigenvectors = np.load(
                sleplet._data.setup_pooch.find_on_pooch_then_local(evec_loc),
            )
        except TypeError:
            eigenvalues, eigenvectors = self._solve_D_matrix(eval_loc, evec_loc)
        return eigenvalues, eigenvectors

    def _solve_D_matrix(  # noqa: N802
        self,
        eval_loc,
        evec_loc,
    ) -> tuple[npt.NDArray[np.float_], npt.NDArray[np.complex_]]:
        D = self._create_D_matrix()

        # fill in remaining triangle section
        sleplet._array_methods.fill_upper_triangle_of_hermitian_matrix(D)

        # solve eigenproblem
        (
            eigenvalues,
            eigenvectors,
        ) = sleplet._slepian_arbitrary_methods.clean_evals_and_evecs(LA.eigh(D))
        np.save(platformdirs.user_data_path() / eval_loc, eigenvalues)
        np.save(platformdirs.user_data_path() / evec_loc, eigenvectors[: self.N])
        return eigenvalues, eigenvectors

    def _create_D_matrix(self) -> npt.NDArray[np.complex_]:  # noqa: N802
        """Computes the D matrix in parallel."""
        # create dictionary for the integrals
        self._fields: dict[int, npt.NDArray[np.complex_ | np.float_]] = {}

        # initialise real and imaginary matrices
        D_r = np.zeros((self.L**2, self.L**2))
        D_i = np.zeros((self.L**2, self.L**2))

        D_r_ext, shm_r_ext = sleplet._parallel_methods.create_shared_memory_array(D_r)
        D_i_ext, shm_i_ext = sleplet._parallel_methods.create_shared_memory_array(D_i)

        def func(chunk: list[int]) -> None:
            """Calculate D matrix components for each chunk."""
            (
                D_r_int,
                shm_r_int,
            ) = sleplet._parallel_methods.attach_to_shared_memory_block(D_r, shm_r_ext)
            (
                D_i_int,
                shm_i_int,
            ) = sleplet._parallel_methods.attach_to_shared_memory_block(D_i, shm_i_ext)

            for i in chunk:
                _logger.info(f"start ell: {i}")
                self._matrix_helper(D_r_int, D_i_int, i)
                _logger.info(f"finish ell: {i}")

            sleplet._parallel_methods.free_shared_memory(shm_r_int, shm_i_int)

        # split up L range to maximise efficiency
        ncpu = int(os.getenv("NCPU", "4"))
        _logger.info(f"Number of CPU={ncpu}")
        chunks = sleplet._parallel_methods.split_arr_into_chunks(
            self.L**2,
            ncpu,
        )

        # initialise pool and apply function
        with concurrent.futures.ThreadPoolExecutor(max_workers=ncpu) as e:
            e.map(func, chunks)

        # retrieve from parallel function
        D = D_r_ext + 1j * D_i_ext

        # Free and release the shared memory block at the very end
        sleplet._parallel_methods.free_shared_memory(shm_r_ext, shm_i_ext)
        sleplet._parallel_methods.release_shared_memory(shm_r_ext, shm_i_ext)
        return D

    def _matrix_helper(
        self,
        D_r: npt.NDArray[np.float_],
        D_i: npt.NDArray[np.float_],
        i: int,
    ) -> None:
        """
        Used in both serial and parallel calculations.

        the hack with splitting into real and imaginary parts
        is not required for the serial case but here for ease
        """
        # fill in diagonal components
        integral = self._integral(i, i)
        D_r[i][i] = integral.real
        D_i[i][i] = integral.imag
        _, m_i = s2fft.samples.ind2elm(i)

        for j in range(i + 1, D_r.shape[0]):
            ell_j, m_j = s2fft.samples.ind2elm(j)
            # if possible to use previous calculations
            if m_i == 0 and m_j != 0 and ell_j < self.L:
                # if positive m then use conjugate relation
                if m_j > 0:
                    integral = self._integral(j, i)
                    D_r[j][i] = integral.real
                    D_i[j][i] = integral.imag
                    k = s2fft.samples.elm2ind(ell_j, -m_j)
                    D_r[k][i] = (-1) ** m_j * D_r[j][i]
                    D_i[k][i] = (-1) ** (m_j + 1) * D_i[j][i]
            else:
                integral = self._integral(j, i)
                D_r[j][i] = integral.real
                D_i[j][i] = integral.imag

    def _integral(self, i: int, j: int) -> complex:
        """Calculates the D integral between two spherical harmonics."""
        if i not in self._fields:
            ell, m = s2fft.samples.ind2elm(i)
            self._fields[i] = sleplet.harmonic_methods.invert_flm_boosted(
                sleplet.harmonic_methods._create_spherical_harmonic(self.L, ell, m),
                self.L,
                self.resolution,
            )
        if j not in self._fields:
            ell, m = s2fft.samples.ind2elm(j)
            self._fields[j] = sleplet.harmonic_methods.invert_flm_boosted(
                sleplet.harmonic_methods._create_spherical_harmonic(self.L, ell, m),
                self.L,
                self.resolution,
            )
        return sleplet._integration_methods.integrate_region_sphere(
            self.mask,
            self.weight,
            self._fields[i],
            self._fields[j].conj(),
        )<|MERGE_RESOLUTION|>--- conflicted
+++ resolved
@@ -8,14 +8,9 @@
 import numpy.linalg as LA  # noqa: N812
 import numpy.typing as npt
 import platformdirs
-<<<<<<< HEAD
 import pydantic
-import pyssht as ssht
-=======
-import pydantic.v1 as pydantic
 
 import s2fft
->>>>>>> 57773654
 
 import sleplet._array_methods
 import sleplet._data.setup_pooch
