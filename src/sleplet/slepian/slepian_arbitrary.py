"""Contains the `SlepianArbitrary` class."""
import concurrent.futures
import dataclasses
import logging
import os

import numpy as np
import numpy.linalg as LA  # noqa: N812
import numpy.typing as npt
import platformdirs
import pydantic

import pyssht as ssht

import sleplet._array_methods
import sleplet._data.setup_pooch
import sleplet._integration_methods
import sleplet._mask_methods
import sleplet._parallel_methods
import sleplet._slepian_arbitrary_methods
import sleplet._validation
import sleplet.harmonic_methods
import sleplet.slepian.region
from sleplet.slepian.slepian_functions import SlepianFunctions

_logger = logging.getLogger(__name__)

_SAMPLES = 2


@pydantic.dataclasses.dataclass(config=sleplet._validation.validation)
class SlepianArbitrary(SlepianFunctions):
    """Class to create an arbitrary Slepian region on the sphere."""

    mask_name: str
    """The name of the mask of the arbitrary region."""
<<<<<<< HEAD
    # TODO: adjust once https://github.com/pydantic/pydantic/issues/5470 fixed
    weight: npt.NDArray[np.float_] = dataclasses.field(
        default_factory=lambda: np.empty(0),
=======
    weight: npt.NDArray[np.float_] = pydantic.Field(
        default_factory=lambda: np.empty(0),
        init_var=False,
>>>>>>> 20783bd9
        repr=False,
    )

    def __post_init__(self) -> None:
        self.resolution = _SAMPLES * self.L
        super().__post_init__()

    def _create_fn_name(self) -> str:
        return f"slepian_{self.mask_name}"

    def _create_region(self) -> "sleplet.slepian.region.Region":
        return sleplet.slepian.region.Region(mask_name=self.mask_name)

    def _create_mask(self) -> npt.NDArray[np.float_]:
        return sleplet._mask_methods.create_mask_region(self.resolution, self.region)

    def _calculate_area(self) -> float:
        self.weight = sleplet._integration_methods.calc_integration_weight(
            self.resolution,
        )
        return (self.mask * self.weight).sum()

    def _create_matrix_location(self) -> str:
        return f"slepian_eigensolutions_D_{self.mask_name}_L{self.L}_N{self.N}"

    def _solve_eigenproblem(
        self,
    ) -> tuple[npt.NDArray[np.float_], npt.NDArray[np.complex_]]:
        eval_loc = f"{self.matrix_location}_eigenvalues.npy"
        evec_loc = f"{self.matrix_location}_eigenvectors.npy"

        try:
            eigenvalues = np.load(
                sleplet._data.setup_pooch.find_on_pooch_then_local(eval_loc),
            )
            eigenvectors = np.load(
                sleplet._data.setup_pooch.find_on_pooch_then_local(evec_loc),
            )
        except TypeError:
            eigenvalues, eigenvectors = self._solve_D_matrix(eval_loc, evec_loc)
        return eigenvalues, eigenvectors

    def _solve_D_matrix(  # noqa: N802
        self,
        eval_loc,
        evec_loc,
    ) -> tuple[npt.NDArray[np.float_], npt.NDArray[np.complex_]]:
        D = self._create_D_matrix()

        # fill in remaining triangle section
        sleplet._array_methods.fill_upper_triangle_of_hermitian_matrix(D)

        # solve eigenproblem
        (
            eigenvalues,
            eigenvectors,
        ) = sleplet._slepian_arbitrary_methods.clean_evals_and_evecs(LA.eigh(D))
        np.save(platformdirs.user_data_path() / eval_loc, eigenvalues)
        np.save(platformdirs.user_data_path() / evec_loc, eigenvectors[: self.N])
        return eigenvalues, eigenvectors

    def _create_D_matrix(self) -> npt.NDArray[np.complex_]:  # noqa: N802
        """Computes the D matrix in parallel."""
        # create dictionary for the integrals
        self._fields: dict[int, npt.NDArray[np.complex_ | np.float_]] = {}

        # initialise real and imaginary matrices
        D_r = np.zeros((self.L**2, self.L**2))
        D_i = np.zeros((self.L**2, self.L**2))

        D_r_ext, shm_r_ext = sleplet._parallel_methods.create_shared_memory_array(D_r)
        D_i_ext, shm_i_ext = sleplet._parallel_methods.create_shared_memory_array(D_i)

        def func(chunk: list[int]) -> None:
            """Calculate D matrix components for each chunk."""
            (
                D_r_int,
                shm_r_int,
            ) = sleplet._parallel_methods.attach_to_shared_memory_block(D_r, shm_r_ext)
            (
                D_i_int,
                shm_i_int,
            ) = sleplet._parallel_methods.attach_to_shared_memory_block(D_i, shm_i_ext)

            for i in chunk:
                _logger.info(f"start ell: {i}")
                self._matrix_helper(D_r_int, D_i_int, i)
                _logger.info(f"finish ell: {i}")

            sleplet._parallel_methods.free_shared_memory(shm_r_int, shm_i_int)

        # split up L range to maximise efficiency
        ncpu = int(os.getenv("NCPU", "4"))
        _logger.info(f"Number of CPU={ncpu}")
        chunks = sleplet._parallel_methods.split_arr_into_chunks(
            self.L**2,
            ncpu,
        )

        # initialise pool and apply function
        with concurrent.futures.ThreadPoolExecutor(max_workers=ncpu) as e:
            e.map(func, chunks)

        # retrieve from parallel function
        D = D_r_ext + 1j * D_i_ext

        # Free and release the shared memory block at the very end
        sleplet._parallel_methods.free_shared_memory(shm_r_ext, shm_i_ext)
        sleplet._parallel_methods.release_shared_memory(shm_r_ext, shm_i_ext)
        return D

    def _matrix_helper(
        self,
        D_r: npt.NDArray[np.float_],
        D_i: npt.NDArray[np.float_],
        i: int,
    ) -> None:
        """
        Used in both serial and parallel calculations.

        the hack with splitting into real and imaginary parts
        is not required for the serial case but here for ease
        """
        # fill in diagonal components
        integral = self._integral(i, i)
        D_r[i][i] = integral.real
        D_i[i][i] = integral.imag
        _, m_i = ssht.ind2elm(i)

        for j in range(i + 1, D_r.shape[0]):
            ell_j, m_j = ssht.ind2elm(j)
            # if possible to use previous calculations
            if m_i == 0 and m_j != 0 and ell_j < self.L:
                # if positive m then use conjugate relation
                if m_j > 0:
                    integral = self._integral(j, i)
                    D_r[j][i] = integral.real
                    D_i[j][i] = integral.imag
                    k = ssht.elm2ind(ell_j, -m_j)
                    D_r[k][i] = (-1) ** m_j * D_r[j][i]
                    D_i[k][i] = (-1) ** (m_j + 1) * D_i[j][i]
            else:
                integral = self._integral(j, i)
                D_r[j][i] = integral.real
                D_i[j][i] = integral.imag

    def _integral(self, i: int, j: int) -> complex:
        """Calculates the D integral between two spherical harmonics."""
        if i not in self._fields:
            self._fields[i] = sleplet.harmonic_methods.invert_flm_boosted(
                sleplet.harmonic_methods._create_spherical_harmonic(self.L, i),
                self.L,
                self.resolution,
            )
        if j not in self._fields:
            self._fields[j] = sleplet.harmonic_methods.invert_flm_boosted(
                sleplet.harmonic_methods._create_spherical_harmonic(self.L, j),
                self.L,
                self.resolution,
            )
        return sleplet._integration_methods.integrate_region_sphere(
            self.mask,
            self.weight,
            self._fields[i],
            self._fields[j].conj(),
        )<|MERGE_RESOLUTION|>--- conflicted
+++ resolved
@@ -1,6 +1,5 @@
 """Contains the `SlepianArbitrary` class."""
 import concurrent.futures
-import dataclasses
 import logging
 import os
 
@@ -34,15 +33,9 @@
 
     mask_name: str
     """The name of the mask of the arbitrary region."""
-<<<<<<< HEAD
-    # TODO: adjust once https://github.com/pydantic/pydantic/issues/5470 fixed
-    weight: npt.NDArray[np.float_] = dataclasses.field(
-        default_factory=lambda: np.empty(0),
-=======
     weight: npt.NDArray[np.float_] = pydantic.Field(
         default_factory=lambda: np.empty(0),
         init_var=False,
->>>>>>> 20783bd9
         repr=False,
     )
 
