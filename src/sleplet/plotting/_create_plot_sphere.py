import dataclasses
import logging

import cmocean
import numpy as np
import numpy.typing as npt
import plotly.graph_objs as go
import plotly.io as pio
import pydantic
import typing_extensions

import pyssht as ssht

import sleplet._plotly_methods
import sleplet._validation
import sleplet._vars
import sleplet.plot_methods
import sleplet.slepian.region

_logger = logging.getLogger(__name__)


@pydantic.dataclasses.dataclass(config=sleplet._validation.validation)
class PlotSphere:
    """Create surface sphere plot via `plotly`."""

    f: npt.NDArray[np.complex_ | np.float_]
    """The field value sampled on the sphere."""
    L: int
    """The spherical harmonic bandlimit."""
    filename: str
    """The output filename of the plot."""
    _: dataclasses.KW_ONLY
    amplitude: float | None = None
    """Whether to customise the amplitude range of the colour bar."""
    annotations: list[dict] = pydantic.Field(default_factory=list)
    """Whether to display any annotations on the surface plot or not."""
    normalise: bool = True
    """Whether to normalise the plot or not."""
    plot_type: str = "real"
    """Whether to display the `real`, `imag`, `abs` or `sum` value of the field."""
    reality: bool = False
    """Whether the given signal is real or not."""
    region: sleplet.slepian.region.Region | None = None
    """Whether to set the field values outside of a given region to zero."""
    spin: int = 0
    """Spin value."""
    upsample: bool = True
    """Whether to upsample the current field."""
    _resolution: int = pydantic.Field(default=0, init_var=False, repr=False)

    def __post_init__(self: typing_extensions.Self) -> None:
        self._resolution = (
            sleplet.plot_methods.calc_plot_resolution(self.L)
            if self.upsample
            else self.L
        )
        if self.upsample:
            self.filename += f"_res{self._resolution}"
        self.filename += f"_{self.plot_type}"
        if self.normalise:
            self.filename += "_norm"

<<<<<<< HEAD
    def execute(self: typing_extensions.Self) -> None:
        """Performs the plot."""
=======
    def execute(self) -> None:
        """Perform the plot."""
>>>>>>> 94512fea
        f = self._prepare_field(self.f)

        # get values from the setup
        x, y, z, f_plot, vmin, vmax = self._setup_plot(
            f,
            self._resolution,
            method=sleplet._vars.SAMPLING_SCHEME,
        )

        if isinstance(self.region, sleplet.slepian.region.Region):
            # make plot area clearer
            f_plot = sleplet.plot_methods._set_outside_region_to_minimum(
                f_plot,
                self._resolution,
                self.region,
            )

        # appropriate zoom in on north pole
        camera = sleplet._plotly_methods.create_camera(-0.1, -0.1, 10, 7.88)

        # pick largest tick max value
        tick_mark = sleplet._plotly_methods.create_tick_mark(
            vmin,
            vmax,
            amplitude=self.amplitude,
        )

        data = [
            go.Surface(
                x=x,
                y=y,
                z=z,
                surfacecolor=f_plot,
                cmax=1 if self.normalise else tick_mark,
                cmid=0.5 if self.normalise else 0,
                cmin=0 if self.normalise else -tick_mark,
                colorbar=sleplet._plotly_methods.create_colour_bar(
                    tick_mark,
                    normalise=self.normalise,
                ),
                colorscale=sleplet.plot_methods._convert_colourscale(cmocean.cm.ice),
                lighting=go.surface.Lighting(ambient=1),
                reversescale=True,
            ),
        ]

        layout = sleplet._plotly_methods.create_layout(
            camera,
            annotations=self.annotations,
        )

        fig = go.Figure(data=data, layout=layout)

        msg = f"Opening: {self.filename}"
        _logger.info(msg)
        pio.show(fig, config={"toImageButtonOptions": {"filename": self.filename}})

    @staticmethod
    def _setup_plot(  # noqa: PLR0913
        f: npt.NDArray[np.float_],
        resolution: int,
        *,
        method: str = "MW",
        close: bool = True,
        parametric: bool = False,
        parametric_scaling: list[float] | None = None,
        color_range: list[float] | None = None,
    ) -> tuple[
        npt.NDArray[np.float_],
        npt.NDArray[np.float_],
        npt.NDArray[np.float_],
        npt.NDArray[np.float_],
        float,
        float,
    ]:
        """Create the data for the matplotlib/plotly plot."""
        if parametric_scaling is None:
            parametric_scaling = [0.0, 0.5]

        thetas, phis = ssht.sample_positions(resolution, Grid=True, Method=method)

        if thetas.size != f.size:
            msg = "Bandlimit L deos not match that of f"
            raise AttributeError(msg)

        f_plot = f.copy()

        f_max = f_plot.max()
        f_min = f_plot.min()

        if not isinstance(color_range, list):
            vmin = f_min
            vmax = f_max
        else:
            vmin = color_range[0]
            vmax = color_range[1]
            f_plot[f_plot < color_range[0]] = color_range[0]
            f_plot[f_plot > color_range[1]] = color_range[1]
            f_plot[f_plot == sleplet._vars.SPHERE_UNSEEN] = np.nan

        # Compute position scaling for parametric plot.
        f_normalised = (
            (f_plot - vmin / (vmax - vmin)) * parametric_scaling[1]
            + parametric_scaling[0]
            if parametric
            else np.zeros(f_plot.shape)
        )

        # Close plot.
        if close:
            _, n_phi = ssht.sample_shape(resolution, Method=method)
            f_plot = np.insert(f_plot, n_phi, f[:, 0], axis=1)
            if parametric:
                f_normalised = np.insert(
                    f_normalised,
                    n_phi,
                    f_normalised[:, 0],
                    axis=1,
                )
            thetas = np.insert(thetas, n_phi, thetas[:, 0], axis=1)
            phis = np.insert(phis, n_phi, phis[:, 0], axis=1)

        # Compute location of vertices.
        x, y, z = (
            ssht.spherical_to_cart(f_normalised, thetas, phis)
            if parametric
            else ssht.s2_to_cart(thetas, phis)
        )

        return x, y, z, f_plot, vmin, vmax

    def _prepare_field(
        self: typing_extensions.Self,
        f: npt.NDArray[np.complex_ | np.float_],
    ) -> npt.NDArray[np.float_]:
        """Boosts, forces plot type and then scales the field before plotting."""
        boosted_field = sleplet.plot_methods._boost_field(
            f,
            self.L,
            self._resolution,
            reality=self.reality,
            spin=self.spin,
            upsample=self.upsample,
        )
        field_space = sleplet.plot_methods._create_plot_type(
            boosted_field,
            self.plot_type,
        )
        return sleplet.plot_methods._normalise_function(
            field_space,
            normalise=self.normalise,
        )<|MERGE_RESOLUTION|>--- conflicted
+++ resolved
@@ -61,13 +61,8 @@
         if self.normalise:
             self.filename += "_norm"
 
-<<<<<<< HEAD
     def execute(self: typing_extensions.Self) -> None:
-        """Performs the plot."""
-=======
-    def execute(self) -> None:
         """Perform the plot."""
->>>>>>> 94512fea
         f = self._prepare_field(self.f)
 
         # get values from the setup
