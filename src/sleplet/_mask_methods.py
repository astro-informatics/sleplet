--- conflicted
+++ resolved
@@ -87,11 +87,7 @@
 ) -> npt.NDArray[np.complex_]:
     """Ensures the coefficients is bandlimited for a given region."""
     field = s2fft.inverse(
-<<<<<<< HEAD
-        s2fft.sampling.s2_samples.flm_1d_to_2d(flm, L),
-=======
         s2fft.samples.flm_1d_to_2d(flm, L),
->>>>>>> 91e542c3
         L,
         method=sleplet._vars.EXECUTION_MODE,
         reality=reality,
@@ -100,11 +96,7 @@
     )
     mask = create_mask_region(L, region)
     field = np.where(mask, field, 0)
-<<<<<<< HEAD
-    return s2fft.sampling.s2_samples.flm_2d_to_1d(
-=======
     return s2fft.samples.flm_2d_to_1d(
->>>>>>> 91e542c3
         s2fft.forward(
             field,
             L,
@@ -172,11 +164,7 @@
     """Creates the Africa region mask."""
     rot_flm = sleplet.harmonic_methods.rotate_earth_to_africa(earth_flm, L)
     earth_f = s2fft.inverse(
-<<<<<<< HEAD
-        s2fft.sampling.s2_samples.flm_1d_to_2d(rot_flm, L),
-=======
         s2fft.samples.flm_1d_to_2d(rot_flm, L),
->>>>>>> 91e542c3
         L,
         method=sleplet._vars.EXECUTION_MODE,
         reality=True,
@@ -196,11 +184,7 @@
     """Creates the Africa region mask."""
     rot_flm = sleplet.harmonic_methods.rotate_earth_to_south_america(earth_flm, L)
     earth_f = s2fft.inverse(
-<<<<<<< HEAD
-        s2fft.sampling.s2_samples.flm_1d_to_2d(rot_flm, L),
-=======
         s2fft.samples.flm_1d_to_2d(rot_flm, L),
->>>>>>> 91e542c3
         L,
         method=sleplet._vars.EXECUTION_MODE,
         reality=True,
