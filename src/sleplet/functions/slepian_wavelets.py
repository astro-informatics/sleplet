"""Contains the `SlepianWavelets` class."""
import logging

import numpy as np
import numpy.typing as npt
import pydantic
import typing_extensions

import pys2let

import sleplet._string_methods
import sleplet._validation
import sleplet.wavelet_methods
from sleplet.functions.fp import Fp

_logger = logging.getLogger(__name__)


@pydantic.dataclasses.dataclass(config=sleplet._validation.validation, kw_only=True)
class SlepianWavelets(Fp):
    """Create the Slepian wavelets."""

    B: int = 3
    r"""The wavelet parameter. Represented as \(\lambda\) in the papers."""
    j_min: int = 2
    r"""The minimum wavelet scale. Represented as \(J_{0}\) in the papers."""
    j: int | None = None
    """Option to select a given wavelet. `None` indicates the scaling function,
    whereas `0` would correspond to the selected `j_min`."""

    def __post_init__(self: typing_extensions.Self) -> None:
        super().__post_init__()

    def _create_coefficients(
        self: typing_extensions.Self
    ) -> npt.NDArray[np.complex_ | np.float_]:
        _logger.info("start computing wavelets")
        self.wavelets = self._create_wavelets()
        _logger.info("finish computing wavelets")
        jth = 0 if self.j is None else self.j + 1
        return self.wavelets[jth]

    def _create_name(self: typing_extensions.Self) -> str:
        return (
            f"{sleplet._string_methods._convert_camel_case_to_snake_case(self.__class__.__name__)}"
            f"_{self.slepian.region._name_ending}"
            f"{sleplet._string_methods.filename_args(self.B, 'B')}"
            f"{sleplet._string_methods.filename_args(self.j_min, 'jmin')}"
            f"{sleplet._string_methods.wavelet_ending(self.j_min, self.j)}"
        )

    def _set_reality(self: typing_extensions.Self) -> bool:
        return False

    def _set_spin(self: typing_extensions.Self) -> int:
        return 0

    def _setup_args(self: typing_extensions.Self) -> None:
        if isinstance(self.extra_args, list):
            num_args = 3
            if len(self.extra_args) != num_args:
                msg = f"The number of extra arguments should be {num_args}"
                raise ValueError(msg)
            self.B, self.j_min, self.j = self.extra_args

<<<<<<< HEAD
    def _create_wavelets(self: typing_extensions.Self) -> npt.NDArray[np.float_]:
        """Computes wavelets in Slepian space."""
=======
    def _create_wavelets(self) -> npt.NDArray[np.float_]:
        """Compute wavelets in Slepian space."""
>>>>>>> 94512fea
        return sleplet.wavelet_methods.create_kappas(self.L**2, self.B, self.j_min)

    @pydantic.field_validator("j")
    def _check_j(cls, v: int | None, info: pydantic.ValidationInfo) -> int | None:
        j_max = pys2let.pys2let_j_max(
            info.data["B"],
            info.data["L"] ** 2,
            info.data["j_min"],
        )
        if v is not None and v < 0:
            msg = "j should be positive"
            raise ValueError(msg)
        if v is not None and v > j_max - info.data["j_min"]:
            msg = (
                "j should be less than j_max - j_min: "
                f"{j_max - info.data['j_min'] + 1}"
            )
            raise ValueError(msg)
        return v<|MERGE_RESOLUTION|>--- conflicted
+++ resolved
@@ -32,7 +32,7 @@
         super().__post_init__()
 
     def _create_coefficients(
-        self: typing_extensions.Self
+        self: typing_extensions.Self,
     ) -> npt.NDArray[np.complex_ | np.float_]:
         _logger.info("start computing wavelets")
         self.wavelets = self._create_wavelets()
@@ -63,13 +63,8 @@
                 raise ValueError(msg)
             self.B, self.j_min, self.j = self.extra_args
 
-<<<<<<< HEAD
     def _create_wavelets(self: typing_extensions.Self) -> npt.NDArray[np.float_]:
-        """Computes wavelets in Slepian space."""
-=======
-    def _create_wavelets(self) -> npt.NDArray[np.float_]:
         """Compute wavelets in Slepian space."""
->>>>>>> 94512fea
         return sleplet.wavelet_methods.create_kappas(self.L**2, self.B, self.j_min)
 
     @pydantic.field_validator("j")
