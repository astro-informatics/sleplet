--- conflicted
+++ resolved
@@ -34,29 +34,6 @@
     """Whether to set a region or not, used in the Slepian case."""
     smoothing: int | None = None
     """How much to smooth the topographic map of the Earth by."""
-<<<<<<< HEAD
-    # TODO: adjust once https://github.com/pydantic/pydantic/issues/5470 fixed
-    coefficients: npt.NDArray[np.complex_ | np.float_] = dataclasses.field(
-        default_factory=lambda: np.empty(0, dtype=np.complex_),
-        repr=False,
-    )
-    name: str = dataclasses.field(default="", repr=False)
-    reality: bool = dataclasses.field(default=False, repr=False)
-    snr: float | None = dataclasses.field(default=None, repr=False)
-    spin: int = dataclasses.field(default=0, repr=False)
-    unnoised_coefficients: npt.NDArray[
-        np.complex_ | np.float_
-    ] | None = dataclasses.field(
-        default=None,
-        repr=False,
-    )
-    wavelet_coefficients: npt.NDArray[np.complex_ | np.float_] = dataclasses.field(
-        default_factory=lambda: np.empty(0),
-        repr=False,
-    )
-    wavelets: npt.NDArray[np.complex_ | np.float_] = dataclasses.field(
-        default_factory=lambda: np.empty(0),
-=======
     coefficients: npt.NDArray[np.complex_ | np.float_] = pydantic.Field(
         default_factory=lambda: np.empty(0),
         init_var=False,
@@ -79,7 +56,6 @@
     wavelets: npt.NDArray[np.complex_ | np.float_] = pydantic.Field(
         default_factory=lambda: np.empty(0),
         init_var=False,
->>>>>>> 20783bd9
         repr=False,
     )
 
@@ -161,24 +137,6 @@
             )
         self.name += f"_L{self.L}"
 
-<<<<<<< HEAD
-    @pydantic.field_validator("coefficients", check_fields=False)
-    def _check_coefficients(cls, v, info: pydantic.FieldValidationInfo):
-        if (
-            info.data["region"]
-            and not set(info.data["name"].split("_")) & _COEFFICIENTS_TO_NOT_MASK
-        ):
-            v = sleplet._mask_methods.ensure_masked_flm_bandlimited(
-                v,
-                info.data["L"],
-                info.data["region"],
-                reality=info.data["reality"],
-                spin=info.data["spin"],
-            )
-        return v
-
-=======
->>>>>>> 20783bd9
     @abc.abstractmethod
     def rotate(
         self,
