--- conflicted
+++ resolved
@@ -62,11 +62,7 @@
             self.L,
         )
         earth_f = s2fft.inverse(
-<<<<<<< HEAD
-            s2fft.sampling.s2_samples.flm_1d_to_2d(rot_flm, self.L),
-=======
             s2fft.samples.flm_1d_to_2d(rot_flm, self.L),
->>>>>>> 91e542c3
             self.L,
             method=sleplet._vars.EXECUTION_MODE,
             reality=self.reality,
