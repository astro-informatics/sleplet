--- conflicted
+++ resolved
@@ -28,7 +28,7 @@
         super().__post_init__()
 
     def _create_coefficients(
-        self: typing_extensions.Self
+        self: typing_extensions.Self,
     ) -> npt.NDArray[np.complex_ | np.float_]:
         self._compute_angles()
         return sleplet.slepian_methods._compute_s_p_omega_prime(
@@ -55,13 +55,8 @@
             msg = f"{self.__class__.__name__} does not support extra arguments"
             raise AttributeError(msg)
 
-<<<<<<< HEAD
     def _compute_angles(self: typing_extensions.Self) -> None:
-        """Computes alpha/beta if not provided."""
-=======
-    def _compute_angles(self) -> None:
         """Compute alpha/beta if not provided."""
->>>>>>> 94512fea
         thetas, phis = ssht.sample_positions(
             self.L,
             Grid=True,
