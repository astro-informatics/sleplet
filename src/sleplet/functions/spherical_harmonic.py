"""Contains the `SphericalHarmonic` class."""
import numpy as np
import numpy.typing as npt
<<<<<<< HEAD
import pydantic
import s2fft
=======
import pydantic.v1 as pydantic
import pyssht as ssht
>>>>>>> 1bcf36eb

import sleplet._string_methods
import sleplet._validation
import sleplet.harmonic_methods
from sleplet.functions.flm import Flm


@pydantic.dataclasses.dataclass(config=sleplet._validation.Validation, kw_only=True)
class SphericalHarmonic(Flm):
    """Creates spherical harmonic functions."""

    ell: int = 0
    r"""Degree \(\ell \geq 0\)."""
    m: int = 0
    r"""Order \(\leq |\ell|\)"""

    def _create_coefficients(self) -> npt.NDArray[np.complex_ | np.float_]:
        ind = s2fft.samples.elm2ind(self.ell, self.m)
        return sleplet.harmonic_methods._create_spherical_harmonic(self.L, ind)

    def _create_name(self) -> str:
        return (
            f"{sleplet._string_methods._convert_camel_case_to_snake_case(self.__class__.__name__)}"
            f"{sleplet._string_methods.filename_args(self.ell, 'l')}"
            f"{sleplet._string_methods.filename_args(self.m, 'm')}"
        )

    def _set_reality(self) -> bool:
        return False

    def _set_spin(self) -> int:
        return 0

    def _setup_args(self) -> None:
        if isinstance(self.extra_args, list):
            num_args = 2
            if len(self.extra_args) != num_args:
                raise ValueError(f"The number of extra arguments should be {num_args}")
            self.ell, self.m = self.extra_args

    @pydantic.validator("ell")
    def _check_ell(cls, v, values):  # noqa: N805
        if not isinstance(v, int):
            raise TypeError("ell should be an integer")
        if v < 0:
            raise ValueError("ell should be positive")
        if v >= values["L"]:
            raise ValueError("ell should be less than or equal to L")
        return v

    @pydantic.validator("m")
    def _check_m(cls, v, values):  # noqa: N805
        if not isinstance(v, int):
            raise TypeError("m should be an integer")
        if abs(v) > values["ell"]:
            raise ValueError("the magnitude of m should be less than ell")
        return v<|MERGE_RESOLUTION|>--- conflicted
+++ resolved
@@ -1,13 +1,8 @@
 """Contains the `SphericalHarmonic` class."""
 import numpy as np
 import numpy.typing as npt
-<<<<<<< HEAD
-import pydantic
+import pydantic.v1 as pydantic
 import s2fft
-=======
-import pydantic.v1 as pydantic
-import pyssht as ssht
->>>>>>> 1bcf36eb
 
 import sleplet._string_methods
 import sleplet._validation
