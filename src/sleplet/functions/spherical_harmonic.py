--- conflicted
+++ resolved
@@ -3,11 +3,8 @@
 import numpy.typing as npt
 import pydantic.v1 as pydantic
 
-<<<<<<< HEAD
-=======
 import s2fft
 
->>>>>>> c682984e
 import sleplet._string_methods
 import sleplet._validation
 import sleplet.harmonic_methods
@@ -24,16 +21,8 @@
     r"""Order \(\leq |\ell|\)"""
 
     def _create_coefficients(self) -> npt.NDArray[np.complex_ | np.float_]:
-<<<<<<< HEAD
-        return sleplet.harmonic_methods._create_spherical_harmonic(
-            self.L,
-            self.L,
-            self.m,
-        )
-=======
         ind = s2fft.samples.elm2ind(self.ell, self.m)
         return sleplet.harmonic_methods._create_spherical_harmonic(self.L, ind)
->>>>>>> c682984e
 
     def _create_name(self) -> str:
         return (
