--- conflicted
+++ resolved
@@ -1,12 +1,7 @@
 """Contains the `SphericalHarmonic` class."""
 import numpy as np
 import numpy.typing as npt
-<<<<<<< HEAD
 import pydantic
-import pyssht as ssht
-=======
-import pydantic.v1 as pydantic
->>>>>>> 57773654
 
 import sleplet._string_methods
 import sleplet._validation
