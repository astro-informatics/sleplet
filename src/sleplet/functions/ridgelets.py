"""Contains the `Ridgelets` class."""
import logging

import numpy as np
import numpy.typing as npt
<<<<<<< HEAD
import pydantic
import pyssht as ssht
import s2wav
=======
import pydantic.v1 as pydantic
>>>>>>> 57773654
import scipy.special

import s2fft
import s2wav

import sleplet._string_methods
import sleplet._validation
import sleplet.wavelet_methods
from sleplet.functions.flm import Flm

_logger = logging.getLogger(__name__)


@pydantic.dataclasses.dataclass(config=sleplet._validation.validation, kw_only=True)
class Ridgelets(Flm):
    """
    Crates scale-discretised wavelets. As seen in
    <https://arxiv.org/abs/1510.01595>.
    """

    B: int = 3
    r"""The wavelet parameter. Represented as \(\lambda\) in the papers."""
    j_min: int = 2
    r"""The minimum wavelet scale. Represented as \(J_{0}\) in the papers."""
    j: int | None = None
    """Option to select a given wavelet. `None` indicates the scaling function,
    whereas would correspond to the selected `j_min`."""
    spin: int = 2
    """Spin value."""

    def __post_init__(self) -> None:
        super().__post_init__()

    def _create_coefficients(self) -> npt.NDArray[np.complex_ | np.float_]:
        _logger.info("start computing wavelets")
        self.wavelets = self._create_wavelets()
        _logger.info("finish computing wavelets")
        jth = 0 if self.j is None else self.j + 1
        return self.wavelets[jth]

    def _create_name(self) -> str:
        return (
            f"{sleplet._string_methods._convert_camel_case_to_snake_case(self.__class__.__name__)}"
            f"{sleplet._string_methods.filename_args(self.B, 'B')}"
            f"{sleplet._string_methods.filename_args(self.j_min, 'jmin')}"
            f"{sleplet._string_methods.filename_args(self.spin, 'spin')}"
            f"{sleplet._string_methods.wavelet_ending(self.j_min, self.j)}"
        )

    def _set_reality(self) -> bool:
        return False

    def _set_spin(self) -> int:
        return self.spin

    def _setup_args(self) -> None:
        if isinstance(self.extra_args, list):
            num_args = 4
            if len(self.extra_args) != num_args:
                raise ValueError(f"The number of extra arguments should be {num_args}")
            self.B, self.j_min, self.spin, self.j = self.extra_args

    def _create_wavelets(self) -> npt.NDArray[np.complex_]:
        """Compute all wavelets."""
        ring_lm = self._compute_ring()
        kappas = sleplet.wavelet_methods.create_kappas(self.L, self.B, self.j_min)
        wavelets = np.zeros(
            (kappas.shape[0], *s2fft.samples.flm_shape(self.L)),
            dtype=np.complex_,
        )
        for ell in range(self.L):
            wavelets[0, ell, self.L - 1] = kappas[0, ell] * ring_lm[ell, self.L - 1]
            wavelets[1:, ell, self.L - 1] = (
                kappas[1:, ell] * ring_lm[ell, self.L - 1] / np.sqrt(2 * np.pi)
            )
        return np.array([s2fft.samples.flm_2d_to_1d(w, self.L) for w in wavelets])

    def _compute_ring(self) -> npt.NDArray[np.complex_]:
        """Compute ring in harmonic space."""
        ring_lm = np.zeros(s2fft.samples.flm_shape(self.L), dtype=np.complex_)
        for ell in range(abs(self.spin), self.L):
            logp2 = (
                scipy.special.gammaln(ell + self.spin + 1)
                - ell * np.log(2)
                - scipy.special.gammaln((ell + self.spin) / 2 + 1)
                - scipy.special.gammaln((ell - self.spin) / 2 + 1)
            )
            p0 = np.real((-1) ** ((ell + self.spin) / 2)) * np.exp(logp2)
            ring_lm[ell, self.L - 1] = (
                2
                * np.pi
                * np.sqrt((2 * ell + 1) / (4 * np.pi))
                * p0
                * (-1) ** self.spin
                * np.sqrt(
                    np.exp(
                        scipy.special.gammaln(ell - self.spin + 1)
                        - scipy.special.gammaln(ell + self.spin + 1),
                    ),
                )
            )
        return ring_lm

    @pydantic.field_validator("j")
    def _check_j(cls, v, info: pydantic.FieldValidationInfo):
        j_max = s2wav.utils.shapes.j_max(
            info.data["L"],
            info.data["B"],
        )
        if v is not None and v < 0:
            raise ValueError("j should be positive")
        if v is not None and v > j_max - info.data["j_min"]:
            raise ValueError(
                "j should be less than j_max - j_min: "
                f"{j_max - info.data['j_min'] + 1}",
            )
        return v<|MERGE_RESOLUTION|>--- conflicted
+++ resolved
@@ -3,13 +3,7 @@
 
 import numpy as np
 import numpy.typing as npt
-<<<<<<< HEAD
 import pydantic
-import pyssht as ssht
-import s2wav
-=======
-import pydantic.v1 as pydantic
->>>>>>> 57773654
 import scipy.special
 
 import s2fft
