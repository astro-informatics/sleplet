--- conflicted
+++ resolved
@@ -1,12 +1,8 @@
 """Contains the `Africa` class."""
 import numpy as np
 import numpy.typing as npt
-<<<<<<< HEAD
 import pydantic
-=======
-import pydantic.v1 as pydantic
 
->>>>>>> 57773654
 import pyssht as ssht
 
 import sleplet._data.create_earth_flm
