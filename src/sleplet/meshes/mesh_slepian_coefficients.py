"""Contains the abstract `MeshSlepianCoefficients` class."""
import abc
import dataclasses

import numpy as np
import numpy.typing as npt
import pydantic

import sleplet._validation
import sleplet.noise
from sleplet.meshes.mesh import Mesh
from sleplet.meshes.mesh_coefficients import MeshCoefficients
from sleplet.meshes.mesh_slepian import MeshSlepian


@pydantic.dataclasses.dataclass(config=sleplet._validation.validation)
class MeshSlepianCoefficients(MeshCoefficients):
    """Abstract parent class to handle Slepian coefficients on the mesh."""

<<<<<<< HEAD
    # TODO: adjust once https://github.com/pydantic/pydantic/issues/5470 fixed
    mesh_slepian: MeshSlepian = dataclasses.field(
        default_factory=lambda: MeshSlepian(Mesh("bird")),
=======
    mesh_slepian: MeshSlepian = pydantic.Field(
        default_factory=lambda: MeshSlepian(Mesh("bird")),
        init_var=False,
        repr=False,
>>>>>>> 20783bd9
    )

    def __post_init__(self) -> None:
        self.mesh_slepian = sleplet.meshes.mesh_slepian.MeshSlepian(self.mesh)
        super().__post_init__()

    def _add_noise_to_signal(
        self,
    ) -> tuple[npt.NDArray[np.complex_ | np.float_] | None, float | None]:
        """Adds Gaussian white noise converted to Slepian space."""
        self.coefficients: npt.NDArray[np.complex_ | np.float_]
        if self.noise is not None:
            unnoised_coefficients = self.coefficients.copy()
            n_p = sleplet.noise._create_slepian_mesh_noise(
                self.mesh_slepian,
                self.coefficients,
                self.noise,
            )
            snr = sleplet.noise.compute_snr(self.coefficients, n_p, "Slepian")
            self.coefficients = self.coefficients + n_p
            return unnoised_coefficients, snr
        return None, None

    @abc.abstractmethod
    def _create_coefficients(self) -> npt.NDArray[np.complex_ | np.float_]:
        raise NotImplementedError

    @abc.abstractmethod
    def _create_name(self) -> str:
        raise NotImplementedError

    @abc.abstractmethod
    def _setup_args(self) -> None:
        raise NotImplementedError<|MERGE_RESOLUTION|>--- conflicted
+++ resolved
@@ -1,6 +1,5 @@
 """Contains the abstract `MeshSlepianCoefficients` class."""
 import abc
-import dataclasses
 
 import numpy as np
 import numpy.typing as npt
@@ -17,16 +16,10 @@
 class MeshSlepianCoefficients(MeshCoefficients):
     """Abstract parent class to handle Slepian coefficients on the mesh."""
 
-<<<<<<< HEAD
-    # TODO: adjust once https://github.com/pydantic/pydantic/issues/5470 fixed
-    mesh_slepian: MeshSlepian = dataclasses.field(
-        default_factory=lambda: MeshSlepian(Mesh("bird")),
-=======
     mesh_slepian: MeshSlepian = pydantic.Field(
         default_factory=lambda: MeshSlepian(Mesh("bird")),
         init_var=False,
         repr=False,
->>>>>>> 20783bd9
     )
 
     def __post_init__(self) -> None:
