--- conflicted
+++ resolved
@@ -74,20 +74,12 @@
         )
         return wavelets, wavelet_coefficients
 
-<<<<<<< HEAD
     @pydantic.field_validator("j")
     def _check_j(cls, v, info: pydantic.FieldValidationInfo):
-        j_max = s2wav.utils.shapes.j_max(
+        j_max = pys2let.pys2let_j_max(
+            info.data["B"],
             info.data["mesh"].mesh_eigenvalues.shape[0],
-            info.data["B"],
-=======
-    @pydantic.validator("j")
-    def _check_j(cls, v, values):  # noqa: N805
-        j_max = pys2let.pys2let_j_max(
-            values["B"],
-            values["mesh"].mesh_eigenvalues.shape[0],
-            values["j_min"],
->>>>>>> b5b09690
+            info.data["j_min"],
         )
         if v is not None and v < 0:
             raise ValueError("j should be positive")
