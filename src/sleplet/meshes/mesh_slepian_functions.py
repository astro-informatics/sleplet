"""Contains the `MeshSlepianFunctions` class."""
import logging

import numpy as np
import numpy.typing as npt
import pydantic
import typing_extensions

import sleplet._validation
import sleplet.slepian_methods
from sleplet.meshes.mesh_slepian_coefficients import MeshSlepianCoefficients

_logger = logging.getLogger(__name__)


@pydantic.dataclasses.dataclass(config=sleplet._validation.validation, kw_only=True)
class MeshSlepianFunctions(MeshSlepianCoefficients):
    """Create Slepian functions of a given mesh."""

    rank: int = 0
    """Slepian eigenvalues are ordered in decreasing value. The option `rank`
    selects a given Slepian function from the spectrum (p in the papers)."""

    def __post_init__(self: typing_extensions.Self) -> None:
        super().__post_init__()

    def _create_coefficients(
        self: typing_extensions.Self
    ) -> npt.NDArray[np.complex_ | np.float_]:
        """Compute field on the vertices of the mesh."""
        msg = (
            f"Slepian eigenvalue {self.rank}: "
            f"{self.mesh_slepian.slepian_eigenvalues[self.rank]:e}",
        )
        _logger.info(msg)
        s_p_i = self.mesh_slepian.slepian_functions[self.rank]
        return sleplet.slepian_methods.slepian_mesh_forward(
            self.mesh_slepian,
            u_i=s_p_i,
        )

    def _create_name(self: typing_extensions.Self) -> str:
        return (
            (
                f"slepian_{self.mesh.name}_rank{self.rank}_"
                f"lam{self.mesh_slepian.slepian_eigenvalues[self.rank]:e}"
            )
            .replace(".", "-")
            .replace("+", "")
        )

    def _setup_args(self: typing_extensions.Self) -> None:
        if isinstance(self.extra_args, list):
            num_args = 1
            if len(self.extra_args) != num_args:
                msg = f"The number of extra arguments should be 1 or {num_args}"
                raise ValueError(msg)
            self.rank = self.extra_args[0]

<<<<<<< HEAD
    def _validate_rank(self: typing_extensions.Self) -> None:
        """Checks the requested rank is valid."""
=======
    def _validate_rank(self) -> None:
        """Check the requested rank is valid."""
>>>>>>> 94512fea
        if isinstance(self.extra_args, list):
            limit = self.mesh.mesh_eigenvalues.shape[0]
            if self.extra_args[0] > limit:
                msg = f"rank should be less than or equal to {limit}"
                raise ValueError(msg)

    @pydantic.field_validator("rank")
    def _check_rank(cls, v: int) -> int:
        if not isinstance(v, int):
            msg = "rank should be an integer"
            raise TypeError(msg)
        if v < 0:
            msg = "rank cannot be negative"
            raise ValueError(msg)
        return v<|MERGE_RESOLUTION|>--- conflicted
+++ resolved
@@ -25,7 +25,7 @@
         super().__post_init__()
 
     def _create_coefficients(
-        self: typing_extensions.Self
+        self: typing_extensions.Self,
     ) -> npt.NDArray[np.complex_ | np.float_]:
         """Compute field on the vertices of the mesh."""
         msg = (
@@ -57,13 +57,8 @@
                 raise ValueError(msg)
             self.rank = self.extra_args[0]
 
-<<<<<<< HEAD
     def _validate_rank(self: typing_extensions.Self) -> None:
-        """Checks the requested rank is valid."""
-=======
-    def _validate_rank(self) -> None:
         """Check the requested rank is valid."""
->>>>>>> 94512fea
         if isinstance(self.extra_args, list):
             limit = self.mesh.mesh_eigenvalues.shape[0]
             if self.extra_args[0] > limit:
