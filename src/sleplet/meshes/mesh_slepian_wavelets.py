"""Contains the `MeshSlepianWavelets` class."""
import logging

import numpy as np
import numpy.typing as npt
import pydantic
import typing_extensions

import pys2let

import sleplet._string_methods
import sleplet._validation
import sleplet.wavelet_methods
from sleplet.meshes.mesh_slepian_coefficients import MeshSlepianCoefficients

_logger = logging.getLogger(__name__)


@pydantic.dataclasses.dataclass(config=sleplet._validation.validation, kw_only=True)
class MeshSlepianWavelets(MeshSlepianCoefficients):
    """Create Slepian wavelets of a given mesh."""

    B: int = 3
    r"""The wavelet parameter. Represented as \(\lambda\) in the papers."""
    j_min: int = 2
    r"""The minimum wavelet scale. Represented as \(J_{0}\) in the papers."""
    j: int | None = None
    """Option to select a given wavelet. `None` indicates the scaling function,
    whereas `0` would correspond to the selected `j_min`."""

    def __post_init__(self: typing_extensions.Self) -> None:
        super().__post_init__()

    def _create_coefficients(
        self: typing_extensions.Self
    ) -> npt.NDArray[np.complex_ | np.float_]:
        _logger.info("start computing wavelets")
        self.wavelets = self._create_wavelets()
        _logger.info("finish computing wavelets")
        jth = 0 if self.j is None else self.j + 1
        return self.wavelets[jth]

    def _create_name(self: typing_extensions.Self) -> str:
        return (
            f"slepian_wavelets_{self.mesh.name}"
            f"{sleplet._string_methods.filename_args(self.B, 'B')}"
            f"{sleplet._string_methods.filename_args(self.j_min, 'jmin')}"
            f"{sleplet._string_methods.wavelet_ending(self.j_min, self.j)}"
        )

    def _setup_args(self: typing_extensions.Self) -> None:
        if isinstance(self.extra_args, list):
            num_args = 3
            if len(self.extra_args) != num_args:
                msg = f"The number of extra arguments should be {num_args}"
                raise ValueError(msg)
            self.B, self.j_min, self.j = self.extra_args

<<<<<<< HEAD
    def _create_wavelets(self: typing_extensions.Self) -> npt.NDArray[np.float_]:
        """Creates Slepian wavelets of the mesh."""
=======
    def _create_wavelets(self) -> npt.NDArray[np.float_]:
        """Create Slepian wavelets of the mesh."""
>>>>>>> 94512fea
        return sleplet.wavelet_methods.create_kappas(
            self.mesh.mesh_eigenvalues.shape[0],
            self.B,
            self.j_min,
        )

    @pydantic.field_validator("j")
    def _check_j(cls, v: int | None, info: pydantic.ValidationInfo) -> int | None:
        j_max = pys2let.pys2let_j_max(
            info.data["B"],
            info.data["mesh"].mesh_eigenvalues.shape[0],
            info.data["j_min"],
        )
        if v is not None and v < 0:
            msg = "j should be positive"
            raise ValueError(msg)
        if v is not None and v > j_max - info.data["j_min"]:
            msg = (
                "j should be less than j_max - j_min: "
                f"{j_max - info.data['j_min'] + 1}"
            )
            raise ValueError(msg)
        return v<|MERGE_RESOLUTION|>--- conflicted
+++ resolved
@@ -32,7 +32,7 @@
         super().__post_init__()
 
     def _create_coefficients(
-        self: typing_extensions.Self
+        self: typing_extensions.Self,
     ) -> npt.NDArray[np.complex_ | np.float_]:
         _logger.info("start computing wavelets")
         self.wavelets = self._create_wavelets()
@@ -56,13 +56,8 @@
                 raise ValueError(msg)
             self.B, self.j_min, self.j = self.extra_args
 
-<<<<<<< HEAD
     def _create_wavelets(self: typing_extensions.Self) -> npt.NDArray[np.float_]:
-        """Creates Slepian wavelets of the mesh."""
-=======
-    def _create_wavelets(self) -> npt.NDArray[np.float_]:
         """Create Slepian wavelets of the mesh."""
->>>>>>> 94512fea
         return sleplet.wavelet_methods.create_kappas(
             self.mesh.mesh_eigenvalues.shape[0],
             self.B,
