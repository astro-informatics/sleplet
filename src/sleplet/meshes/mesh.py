"""Contains the `Mesh` class."""
import dataclasses

import numpy as np
import numpy.typing as npt
import plotly.graph_objs as go
import pydantic

import sleplet._mesh_methods
import sleplet._plotly_methods
import sleplet._validation


@pydantic.dataclasses.dataclass(config=sleplet._validation.validation)
class Mesh:
    """Creates a mesh object."""

    name: str
    """The name of the mesh. Current options `bird`, `cheetah`, `cube`, `dragon`
    `homer` and `teapot`."""
    _: dataclasses.KW_ONLY
    number_basis_functions: int | None = None
    """The number of basis functions to compute from the Laplacian of the given
    mesh. Defaults to one quarter of the number of vertices o the given mesh."""
    zoom: bool = False
    """Whether to zoom in on the pre-selected region of the mesh in the
    plots."""
<<<<<<< HEAD
    # TODO: adjust once https://github.com/pydantic/pydantic/issues/5470 fixed
    basis_functions: npt.NDArray[np.float_] = dataclasses.field(
        default_factory=lambda: np.empty(0),
        repr=False,
    )
    camera_view: go.layout.scene.Camera = dataclasses.field(
        default_factory=lambda: go.layout.scene.Camera(),
        repr=False,
    )
    colourbar_pos: float = dataclasses.field(default=0, repr=False)
    faces: npt.NDArray[np.float_] = dataclasses.field(
        default_factory=lambda: np.empty(0),
        repr=False,
    )
    mesh_eigenvalues: npt.NDArray[np.float_] = dataclasses.field(
        default_factory=lambda: np.empty(0),
        repr=False,
    )
    region: npt.NDArray[np.bool_] = dataclasses.field(
        default_factory=lambda: np.empty(0, dtype=np.bool_),
        repr=False,
    )
    vertices: npt.NDArray[np.float_] = dataclasses.field(
        default_factory=lambda: np.empty(0),
=======
    basis_functions: npt.NDArray[np.float_] = pydantic.Field(
        default_factory=lambda: np.empty(0),
        init_var=False,
        repr=False,
    )
    camera_view: go.layout.scene.Camera = pydantic.Field(
        default_factory=lambda: go.layout.scene.Camera(),
        init_var=False,
        repr=False,
    )
    colourbar_pos: float = pydantic.Field(default=0, init_var=False, repr=False)
    faces: npt.NDArray[np.float_] = pydantic.Field(
        default_factory=lambda: np.empty(0),
        init_var=False,
        repr=False,
    )
    mesh_eigenvalues: npt.NDArray[np.float_] = pydantic.Field(
        default_factory=lambda: np.empty(0),
        init_var=False,
        repr=False,
    )
    mesh_region: npt.NDArray[np.bool_] = pydantic.Field(
        default_factory=lambda: np.empty(0, dtype=np.bool_),
        init_var=False,
        repr=False,
    )
    vertices: npt.NDArray[np.float_] = pydantic.Field(
        default_factory=lambda: np.empty(0),
        init_var=False,
>>>>>>> 20783bd9
        repr=False,
    )

    def __post_init__(self) -> None:
        mesh_config = sleplet._mesh_methods.extract_mesh_config(self.name)
        self.camera_view = sleplet._plotly_methods.create_camera(
            mesh_config["CAMERA_X"],
            mesh_config["CAMERA_Y"],
            mesh_config["CAMERA_Z"],
            mesh_config["REGION_ZOOM"] if self.zoom else mesh_config["DEFAULT_ZOOM"],
            x_center=mesh_config["CENTER_X"] if self.zoom else 0,
            y_center=mesh_config["CENTER_Y"] if self.zoom else 0,
            z_center=mesh_config["CENTER_Z"] if self.zoom else 0,
        )
        self.colourbar_pos = (
            mesh_config["REGION_COLOURBAR_POS"]
            if self.zoom
            else mesh_config["DEFAULT_COLOURBAR_POS"]
        )
        self.vertices, self.faces = sleplet._mesh_methods.read_mesh(mesh_config)
        self.mesh_region = sleplet._mesh_methods.create_mesh_region(
            mesh_config,
            self.vertices,
        )
        (
            self.mesh_eigenvalues,
            self.basis_functions,
            self.number_basis_functions,
        ) = sleplet._mesh_methods.mesh_eigendecomposition(
            self.name,
            self.vertices,
            self.faces,
            number_basis_functions=self.number_basis_functions,
        )<|MERGE_RESOLUTION|>--- conflicted
+++ resolved
@@ -25,32 +25,6 @@
     zoom: bool = False
     """Whether to zoom in on the pre-selected region of the mesh in the
     plots."""
-<<<<<<< HEAD
-    # TODO: adjust once https://github.com/pydantic/pydantic/issues/5470 fixed
-    basis_functions: npt.NDArray[np.float_] = dataclasses.field(
-        default_factory=lambda: np.empty(0),
-        repr=False,
-    )
-    camera_view: go.layout.scene.Camera = dataclasses.field(
-        default_factory=lambda: go.layout.scene.Camera(),
-        repr=False,
-    )
-    colourbar_pos: float = dataclasses.field(default=0, repr=False)
-    faces: npt.NDArray[np.float_] = dataclasses.field(
-        default_factory=lambda: np.empty(0),
-        repr=False,
-    )
-    mesh_eigenvalues: npt.NDArray[np.float_] = dataclasses.field(
-        default_factory=lambda: np.empty(0),
-        repr=False,
-    )
-    region: npt.NDArray[np.bool_] = dataclasses.field(
-        default_factory=lambda: np.empty(0, dtype=np.bool_),
-        repr=False,
-    )
-    vertices: npt.NDArray[np.float_] = dataclasses.field(
-        default_factory=lambda: np.empty(0),
-=======
     basis_functions: npt.NDArray[np.float_] = pydantic.Field(
         default_factory=lambda: np.empty(0),
         init_var=False,
@@ -80,7 +54,6 @@
     vertices: npt.NDArray[np.float_] = pydantic.Field(
         default_factory=lambda: np.empty(0),
         init_var=False,
->>>>>>> 20783bd9
         repr=False,
     )
 
