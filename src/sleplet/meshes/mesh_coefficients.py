"""Contains the abstract `MeshCoefficients` class."""
import abc
import dataclasses

import numpy as np
import numpy.typing as npt
import pydantic

import sleplet._mask_methods
import sleplet._string_methods
import sleplet._validation
import sleplet._vars
from sleplet.meshes.mesh import Mesh

_COEFFICIENTS_TO_NOT_MASK: str = "slepian"


@pydantic.dataclasses.dataclass(config=sleplet._validation.validation)
class MeshCoefficients:
    """Abstract parent class to handle Fourier/Slepian coefficients on the mesh."""

    mesh: Mesh
    """A mesh object."""
    _: dataclasses.KW_ONLY
    extra_args: list[int] | None = None
    """Control the extra arguments for the given set of mesh
    coefficients. Only to be set by the `mesh` CLI."""
    noise: float | None = None
    """How much to noise the data."""
    region: bool = False
    """Whether to set a region or not, used in the Slepian case."""
<<<<<<< HEAD
    # TODO: adjust once https://github.com/pydantic/pydantic/issues/5470 fixed
    coefficients: npt.NDArray[np.complex_ | np.float_] = dataclasses.field(
        default_factory=lambda: np.empty((697, 2790)),
        repr=False,
    )
    name: str = dataclasses.field(default="", repr=False)
    snr: float | None = dataclasses.field(default=None, repr=False)
    unnoised_coefficients: npt.NDArray[
        np.complex_ | np.float_
    ] | None = dataclasses.field(
        default=None,
        repr=False,
    )
    wavelets: npt.NDArray[np.float_] = dataclasses.field(
        default_factory=lambda: np.empty(0),
=======
    coefficients: npt.NDArray[np.complex_ | np.float_] = pydantic.Field(
        default_factory=lambda: np.empty(0),
        init_var=False,
        repr=False,
    )
    name: str = pydantic.Field(default="", init_var=False, repr=False)
    snr: float | None = pydantic.Field(default=None, init_var=False, repr=False)
    unnoised_coefficients: npt.NDArray[np.complex_ | np.float_] | None = pydantic.Field(
        default=None,
        init_var=False,
        repr=False,
    )
    wavelets: npt.NDArray[np.float_] = pydantic.Field(
        default_factory=lambda: np.empty(0),
        init_var=False,
>>>>>>> 20783bd9
        repr=False,
    )

    def __post_init__(self) -> None:
        self._setup_args()
        self.name = self._create_name()
        self.coefficients = self._create_coefficients()
        self._add_details_to_name()
        self.unnoised_coefficients, self.snr = self._add_noise_to_signal()

    def _add_details_to_name(self) -> None:
        """Adds region to the name if present if not a Slepian function."""
        if self.region and "slepian" not in self.mesh.name:
            self.name += "_region"
        if self.noise is not None:
            self.name += f"{sleplet._string_methods.filename_args(self.noise, 'noise')}"
        if self.mesh.zoom:
            self.name += "_zoom"

<<<<<<< HEAD
    @pydantic.field_validator("coefficients", check_fields=False)
    def _check_coefficients(cls, v, info: pydantic.FieldValidationInfo):
        if (
            info.data["region"]
            and _COEFFICIENTS_TO_NOT_MASK not in cls.__class__.__name__.lower()
        ):
            v = sleplet._mask_methods.ensure_masked_bandlimit_mesh_signal(
                info.data["mesh"],
                v,
            )
        return v

=======
>>>>>>> 20783bd9
    @abc.abstractmethod
    def _add_noise_to_signal(
        self,
    ) -> tuple[npt.NDArray[np.complex_ | np.float_] | None, float | None]:
        """Adds Gaussian white noise to the signal."""
        raise NotImplementedError

    @abc.abstractmethod
    def _create_coefficients(self) -> npt.NDArray[np.complex_ | np.float_]:
        """Creates the flm on the north pole."""
        raise NotImplementedError

    @abc.abstractmethod
    def _create_name(self) -> str:
        """Creates the name of the function."""
        raise NotImplementedError

    @abc.abstractmethod
    def _setup_args(self) -> None:
        """
        Initialises function specific args
        either default value or user input.
        """
        raise NotImplementedError<|MERGE_RESOLUTION|>--- conflicted
+++ resolved
@@ -29,23 +29,6 @@
     """How much to noise the data."""
     region: bool = False
     """Whether to set a region or not, used in the Slepian case."""
-<<<<<<< HEAD
-    # TODO: adjust once https://github.com/pydantic/pydantic/issues/5470 fixed
-    coefficients: npt.NDArray[np.complex_ | np.float_] = dataclasses.field(
-        default_factory=lambda: np.empty((697, 2790)),
-        repr=False,
-    )
-    name: str = dataclasses.field(default="", repr=False)
-    snr: float | None = dataclasses.field(default=None, repr=False)
-    unnoised_coefficients: npt.NDArray[
-        np.complex_ | np.float_
-    ] | None = dataclasses.field(
-        default=None,
-        repr=False,
-    )
-    wavelets: npt.NDArray[np.float_] = dataclasses.field(
-        default_factory=lambda: np.empty(0),
-=======
     coefficients: npt.NDArray[np.complex_ | np.float_] = pydantic.Field(
         default_factory=lambda: np.empty(0),
         init_var=False,
@@ -61,7 +44,6 @@
     wavelets: npt.NDArray[np.float_] = pydantic.Field(
         default_factory=lambda: np.empty(0),
         init_var=False,
->>>>>>> 20783bd9
         repr=False,
     )
 
@@ -81,21 +63,6 @@
         if self.mesh.zoom:
             self.name += "_zoom"
 
-<<<<<<< HEAD
-    @pydantic.field_validator("coefficients", check_fields=False)
-    def _check_coefficients(cls, v, info: pydantic.FieldValidationInfo):
-        if (
-            info.data["region"]
-            and _COEFFICIENTS_TO_NOT_MASK not in cls.__class__.__name__.lower()
-        ):
-            v = sleplet._mask_methods.ensure_masked_bandlimit_mesh_signal(
-                info.data["mesh"],
-                v,
-            )
-        return v
-
-=======
->>>>>>> 20783bd9
     @abc.abstractmethod
     def _add_noise_to_signal(
         self,
