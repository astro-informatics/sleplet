"""Methods to perform operations in Fourier space of the sphere or mesh."""
import collections
import typing

import numpy as np
import numpy.typing as npt

import pyssht as ssht
import s2fft

import sleplet._data.create_earth_flm
import sleplet._integration_methods
import sleplet._vars
import sleplet.meshes.mesh

_AFRICA_ALPHA = np.deg2rad(44)
_AFRICA_BETA = np.deg2rad(87)
_AFRICA_GAMMA = np.deg2rad(341)
_SOUTH_AMERICA_ALPHA = np.deg2rad(54)
_SOUTH_AMERICA_BETA = np.deg2rad(108)
_SOUTH_AMERICA_GAMMA = np.deg2rad(63)


def _create_spherical_harmonic(L: int, ell: int, m: int) -> npt.NDArray[np.complex_]:
    """Create a spherical harmonic in harmonic space for the given index."""
    flm = np.zeros(s2fft.samples.flm_shape(L), dtype=np.complex_)
    flm[ell, L - 1 + m] = 1
    return s2fft.samples.flm_2d_to_1d(flm, L)


def _boost_coefficient_resolution(
    flm: npt.NDArray[typing.Any],
    boost: int,
) -> npt.NDArray[typing.Any]:
    """Calculates a boost in resolution for given flm."""
    return np.pad(flm, (0, boost), "constant")


def invert_flm_boosted(
    flm: npt.NDArray[np.complex_],
    L: int,
    resolution: int,
    *,
    reality: bool = False,
    spin: int = 0,
) -> npt.NDArray[np.complex_ | np.float_]:
    """
    Upsamples the signal and performs the inverse harmonic transform .

    Args:
        flm: The spherical harmonic coefficients.
        L: The spherical harmonic bandlimit.
        resolution: The output resolution of the field values.
        reality: Whether the given spherical signal is real or not.
        spin: The value of the spin.

    Returns:
        The boosted field value.
    """
    boost = resolution**2 - L**2
<<<<<<< HEAD
    flm = s2fft.sampling.s2_samples.flm_1d_to_2d(
        _boost_coefficient_resolution(
            s2fft.sampling.s2_samples.flm_2d_to_1d(flm, L),
            boost,
        ),
        resolution,
    )
    return s2fft.inverse(
        flm,
=======
    flm = _boost_coefficient_resolution(flm, boost)
    return s2fft.inverse(
        s2fft.samples.flm_1d_to_2d(flm, resolution),
>>>>>>> 91e542c3
        resolution,
        method=sleplet._vars.EXECUTION_MODE,
        reality=reality,
        sampling=sleplet._vars.SAMPLING_SCHEME,
        spin=spin,
    )


def _ensure_f_bandlimited(
    grid_fun: collections.abc.Callable[
        [npt.NDArray[np.float_], npt.NDArray[np.float_]],
        npt.NDArray[np.float_],
    ],
    L: int,
    *,
    reality: bool,
    spin: int,
) -> npt.NDArray[np.complex_]:
    """
    If the function created is created in pixel space rather than harmonic
    space then need to transform it into harmonic space first before using it.
    """
    thetas = np.tile(
        s2fft.samples.thetas(L, sampling=sleplet._vars.SAMPLING_SCHEME),
        (s2fft.samples.nphi_equiang(L, sampling=sleplet._vars.SAMPLING_SCHEME), 1),
    ).T
    phis = np.tile(
        s2fft.samples.phis_equiang(L, sampling=sleplet._vars.SAMPLING_SCHEME),
        (s2fft.samples.ntheta(L, sampling=sleplet._vars.SAMPLING_SCHEME), 1),
    )
    f = grid_fun(thetas, phis)
<<<<<<< HEAD
    return s2fft.sampling.s2_samples.flm_2d_to_1d(
=======
    return s2fft.samples.flm_2d_to_1d(
>>>>>>> 91e542c3
        s2fft.forward(
            f,
            L,
            method=sleplet._vars.EXECUTION_MODE,
            reality=reality,
            sampling=sleplet._vars.SAMPLING_SCHEME,
            spin=spin,
        ),
        L,
    )


def _create_emm_vector(L: int) -> npt.NDArray[np.float_]:
    """Create vector of m values for a given L."""
    emm = np.zeros(2 * L * 2 * L)
    k = 0

    for ell in range(2 * L):
        M = 2 * ell + 1
        emm[k : k + M] = np.arange(-ell, ell + 1)
        k += M
    return emm


def compute_random_signal(
    L: int,
    rng: np.random.Generator,
    *,
    var_signal: float,
) -> npt.NDArray[np.complex_]:
    """
    Generates a normally distributed random signal of a
    complex signal with mean `0` and variance `1`.

    Args:
        L: The spherical harmonic bandlimit.
        rng: The random number generator object.
        var_signal: The variance of the signal.

    Returns:
        The coefficients of a random signal on the sphere.
    """
    return np.sqrt(var_signal / 2) * (
        rng.standard_normal(L**2) + 1j * rng.standard_normal(L**2)
    )


def mesh_forward(
    mesh: "sleplet.meshes.mesh.Mesh",
    u: npt.NDArray[np.complex_ | np.float_],
) -> npt.NDArray[np.float_]:
    """
    Computes the mesh forward transform from pixel space to Fourier space.

    Args:
        mesh: The given mesh object.
        u: The signal field value on the mesh.

    Returns:
        The basis functions of the mesh in Fourier space.
    """
    u_i = np.zeros(mesh.mesh_eigenvalues.shape[0])
    for i, phi_i in enumerate(mesh.basis_functions):
        u_i[i] = sleplet._integration_methods.integrate_whole_mesh(
            mesh.vertices,
            mesh.faces,
            u,
            phi_i,
        )
    return u_i


def mesh_inverse(
    mesh: "sleplet.meshes.mesh.Mesh",
    u_i: npt.NDArray[np.complex_ | np.float_],
) -> npt.NDArray[np.complex_ | np.float_]:
    """
    Computes the mesh inverse transform from Fourier space to pixel space.

    Args:
        mesh: The given mesh object.
        u_i: The Fourier coefficients on the mesh.

    Returns:
        The values on the mesh in pixel space.
    """
    return (u_i[:, np.newaxis] * mesh.basis_functions).sum(axis=0)


def rotate_earth_to_south_america(
    earth_flm: npt.NDArray[np.complex_ | np.float_],
    L: int,
) -> npt.NDArray[np.complex_]:
    """
    Rotates the harmonic coefficients of the Earth to a view centered on South America.

    Args:
        earth_flm: The spherical harmonic coefficients of the Earth.
        L: The spherical harmonic bandlimit.

    Returns:
        The spherical harmonic coefficients of the Earth centered on South America.
    """
    return s2fft.sampling.s2_samples.flm_1d_to_2d(
        ssht.rotate_flms(
            s2fft.sampling.s2_samples.flm_2d_to_1d(earth_flm, L),
            _SOUTH_AMERICA_ALPHA,
            _SOUTH_AMERICA_BETA,
            _SOUTH_AMERICA_GAMMA,
            L,
        ),
        L,
    )


def rotate_earth_to_africa(
    earth_flm: npt.NDArray[np.complex_ | np.float_],
    L: int,
) -> npt.NDArray[np.complex_]:
    """
    Rotates the harmonic coefficients of the Earth to a view centered on Africa.

    Args:
        earth_flm: The spherical harmonic coefficients of the Earth.
        L: The spherical harmonic bandlimit.

    Returns:
        The spherical harmonic coefficients of the Earth centered on Africa.
    """
    return ssht.rotate_flms(earth_flm, _AFRICA_ALPHA, _AFRICA_BETA, _AFRICA_GAMMA, L)<|MERGE_RESOLUTION|>--- conflicted
+++ resolved
@@ -58,21 +58,9 @@
         The boosted field value.
     """
     boost = resolution**2 - L**2
-<<<<<<< HEAD
-    flm = s2fft.sampling.s2_samples.flm_1d_to_2d(
-        _boost_coefficient_resolution(
-            s2fft.sampling.s2_samples.flm_2d_to_1d(flm, L),
-            boost,
-        ),
-        resolution,
-    )
-    return s2fft.inverse(
-        flm,
-=======
     flm = _boost_coefficient_resolution(flm, boost)
     return s2fft.inverse(
         s2fft.samples.flm_1d_to_2d(flm, resolution),
->>>>>>> 91e542c3
         resolution,
         method=sleplet._vars.EXECUTION_MODE,
         reality=reality,
@@ -104,11 +92,7 @@
         (s2fft.samples.ntheta(L, sampling=sleplet._vars.SAMPLING_SCHEME), 1),
     )
     f = grid_fun(thetas, phis)
-<<<<<<< HEAD
-    return s2fft.sampling.s2_samples.flm_2d_to_1d(
-=======
     return s2fft.samples.flm_2d_to_1d(
->>>>>>> 91e542c3
         s2fft.forward(
             f,
             L,
