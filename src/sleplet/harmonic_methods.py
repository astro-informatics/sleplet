--- conflicted
+++ resolved
@@ -22,13 +22,8 @@
 
 def _create_spherical_harmonic(L: int, ind: int) -> npt.NDArray[np.complex_]:
     """Create a spherical harmonic in harmonic space for the given index."""
-<<<<<<< HEAD
     flm = np.zeros(L**2, dtype=np.complex_)
     flm[ind] = 1
-=======
-    flm = np.zeros(s2fft.samples.flm_shape(L), dtype=np.complex_)
-    flm[ell, L - 1 + m] = 1
->>>>>>> 7bf0705f
     return flm
 
 
@@ -62,16 +57,8 @@
         The boosted field value.
     """
     boost = resolution**2 - L**2
-<<<<<<< HEAD
     flm = _boost_coefficient_resolution(flm, boost)
     return ssht.inverse(
-=======
-    flm = s2fft.samples.flm_1d_to_2d(
-        _boost_coefficient_resolution(s2fft.samples.flm_2d_to_1d(flm, L), boost),
-        resolution,
-    )
-    return s2fft.inverse(
->>>>>>> 7bf0705f
         flm,
         resolution,
         Method=sleplet._vars.SAMPLING_SCHEME,
@@ -100,22 +87,12 @@
         Method=sleplet._vars.SAMPLING_SCHEME,
     )
     f = grid_fun(thetas, phis)
-<<<<<<< HEAD
     return ssht.forward(
         f,
         L,
         Method=sleplet._vars.SAMPLING_SCHEME,
         Reality=reality,
         Spin=spin,
-=======
-    return s2fft.forward(
-        f,
-        L,
-        method=sleplet._vars.EXECUTION_MODE,
-        reality=reality,
-        sampling=sleplet._vars.SAMPLING_SCHEME,
-        spin=spin,
->>>>>>> 7bf0705f
     )
 
 
@@ -129,6 +106,29 @@
         emm[k : k + M] = np.arange(-ell, ell + 1)
         k += M
     return emm
+
+
+def compute_random_signal(
+    L: int,
+    rng: np.random.Generator,
+    *,
+    var_signal: float,
+) -> npt.NDArray[np.complex_]:
+    """
+    Generates a normally distributed random signal of a
+    complex signal with mean `0` and variance `1`.
+
+    Args:
+        L: The spherical harmonic bandlimit.
+        rng: The random number generator object.
+        var_signal: The variance of the signal.
+
+    Returns:
+        The coefficients of a random signal on the sphere.
+    """
+    return np.sqrt(var_signal / 2) * (
+        rng.standard_normal(L**2) + 1j * rng.standard_normal(L**2)
+    )
 
 
 def mesh_forward(
@@ -187,14 +187,11 @@
     Returns:
         The spherical harmonic coefficients of the Earth centered on South America.
     """
-    return s2fft.samples.flm_1d_to_2d(
-        ssht.rotate_flms(
-            s2fft.samples.flm_2d_to_1d(earth_flm, L),
-            _SOUTH_AMERICA_ALPHA,
-            _SOUTH_AMERICA_BETA,
-            _SOUTH_AMERICA_GAMMA,
-            L,
-        ),
+    return ssht.rotate_flms(
+        earth_flm,
+        _SOUTH_AMERICA_ALPHA,
+        _SOUTH_AMERICA_BETA,
+        _SOUTH_AMERICA_GAMMA,
         L,
     )
 
@@ -213,13 +210,10 @@
     Returns:
         The spherical harmonic coefficients of the Earth centered on Africa.
     """
-    return s2fft.samples.flm_1d_to_2d(
-        ssht.rotate_flms(
-            s2fft.samples.flm_2d_to_1d(earth_flm, L),
-            _AFRICA_ALPHA,
-            _AFRICA_BETA,
-            _AFRICA_GAMMA,
-            L,
-        ),
+    return ssht.rotate_flms(
+        earth_flm,
+        _AFRICA_ALPHA,
+        _AFRICA_BETA,
+        _AFRICA_GAMMA,
         L,
     )