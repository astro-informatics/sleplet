--- conflicted
+++ resolved
@@ -259,24 +259,6 @@
     return mesh_inverse(basis_functions, u_i)
 
 
-<<<<<<< HEAD
-def add_noise_to_mesh(
-    vertices: np.ndarray,
-    faces: np.ndarray,
-    basis_functions: np.ndarray,
-    u: np.ndarray,
-    noise: int,
-) -> tuple[np.ndarray, float]:
-    """
-    adds Gaussian white noise to the signal
-    """
-    u_i = mesh_forward(vertices, faces, basis_functions, u)
-    n_i = create_noise(basis_functions.shape[0], u_i, noise)
-    snr = compute_snr(basis_functions.shape[0], u_i, n_i)
-    u_i += n_i
-    u = mesh_inverse(basis_functions, u_i)
-    return u, snr
-=======
 def convert_region_on_vertices_to_faces(
     faces: np.ndarray, region_on_vertices: np.ndarray
 ) -> np.ndarray:
@@ -288,4 +270,21 @@
     region_on_faces = np.zeros(faces.shape[0])
     region_on_faces[faces_in_region] = 1
     return region_on_faces
->>>>>>> 2ea2fd96
+
+
+def add_noise_to_mesh(
+    vertices: np.ndarray,
+    faces: np.ndarray,
+    basis_functions: np.ndarray,
+    u: np.ndarray,
+    noise: int,
+) -> tuple[np.ndarray, float]:
+    """
+    adds Gaussian white noise to the signal
+    """
+    u_i = mesh_forward(basis_functions, u)
+    n_i = create_noise(basis_functions.shape[0], u_i, noise)
+    snr = compute_snr(basis_functions.shape[0], u_i, n_i)
+    u_i += n_i
+    u = mesh_inverse(basis_functions, u_i)
+    return u, snr