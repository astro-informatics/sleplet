from dataclasses import dataclass, field
from typing import Optional

import numpy as np
from igl import principal_curvature

from pys2sleplet.meshes.mesh import Mesh
<<<<<<< HEAD
from pys2sleplet.utils.mesh_methods import (
    add_noise_to_mesh,
    average_functions_on_vertices_to_faces,
)
=======
>>>>>>> 2ea2fd96


@dataclass
class MeshField:
    mesh: Mesh
    noise: Optional[int]
    _field_values: np.ndarray = field(init=False, repr=False)
    _mesh: Mesh = field(init=False, repr=False)
    _noise: Optional[int] = field(default=None, init=False, repr=False)

    def __post_init__(self) -> None:
        self._compute_field_values()

    def _compute_field_values(self) -> None:
        """
        compute field on the vertices of the mesh
        """
        _, _, self.field_values, _ = principal_curvature(
            self.mesh.vertices, self.mesh.faces
        )
<<<<<<< HEAD
        self.field_values = average_functions_on_vertices_to_faces(
            self.mesh.faces, maximal_curvature
        )
        if self.noise is not None:
            self.field_values, _ = add_noise_to_mesh(
                self.mesh.vertices,
                self.mesh.faces,
                self.mesh.basis_functions,
                self.field_values,
                self.noise,
            )
=======
>>>>>>> 2ea2fd96

    @property
    def field_values(self) -> np.ndarray:
        return self._field_values

    @field_values.setter
    def field_values(self, field_values: np.ndarray) -> None:
        self._field_values = field_values

    @property  # type: ignore
    def mesh(self) -> Mesh:
        return self._mesh

    @mesh.setter
    def mesh(self, mesh: Mesh) -> None:
        self._mesh = mesh

    @property  # type: ignore
    def noise(self) -> Optional[int]:
        return self._noise

    @noise.setter
    def noise(self, noise: Optional[int]) -> None:
        if isinstance(noise, property):
            # initial value not specified, use default
            # https://stackoverflow.com/a/61480946/7359333
            noise = MeshField._noise
        self._noise = noise<|MERGE_RESOLUTION|>--- conflicted
+++ resolved
@@ -5,13 +5,7 @@
 from igl import principal_curvature
 
 from pys2sleplet.meshes.mesh import Mesh
-<<<<<<< HEAD
-from pys2sleplet.utils.mesh_methods import (
-    add_noise_to_mesh,
-    average_functions_on_vertices_to_faces,
-)
-=======
->>>>>>> 2ea2fd96
+from pys2sleplet.utils.mesh_methods import add_noise_to_mesh
 
 
 @dataclass
@@ -32,10 +26,6 @@
         _, _, self.field_values, _ = principal_curvature(
             self.mesh.vertices, self.mesh.faces
         )
-<<<<<<< HEAD
-        self.field_values = average_functions_on_vertices_to_faces(
-            self.mesh.faces, maximal_curvature
-        )
         if self.noise is not None:
             self.field_values, _ = add_noise_to_mesh(
                 self.mesh.vertices,
@@ -44,8 +34,6 @@
                 self.field_values,
                 self.noise,
             )
-=======
->>>>>>> 2ea2fd96
 
     @property
     def field_values(self) -> np.ndarray:
