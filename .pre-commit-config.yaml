repos:
    - repo: https://github.com/pycqa/isort
      rev: 5.7.0
      hooks:
          - id: isort
            types: [text]
            types_or: [python, cython]
            args: ["--profile", "black"]
    - repo: https://github.com/pre-commit/pre-commit-hooks
      rev: v3.4.0
      hooks:
          - id: check-docstring-first
          - id: check-executables-have-shebangs
          - id: check-merge-conflict
          - id: check-toml
          - id: end-of-file-fixer
          - id: mixed-line-ending
            args: [--fix=lf]
          - id: requirements-txt-fixer
          - id: trailing-whitespace
    - repo: https://gitlab.com/pycqa/flake8
      rev: 3.8.4
      hooks:
          - id: flake8
    - repo: https://github.com/ambv/black
      rev: 20.8b1
      hooks:
          - id: black
<<<<<<< HEAD
    # - repo: https://github.com/pre-commit/mirrors-mypy
    #   rev: v0.790
    #   hooks:
    #       - id: mypy
=======
    - repo: https://github.com/pre-commit/mirrors-mypy
      rev: v0.800
      hooks:
          - id: mypy
>>>>>>> 88cbb43b
<|MERGE_RESOLUTION|>--- conflicted
+++ resolved
@@ -26,14 +26,7 @@
       rev: 20.8b1
       hooks:
           - id: black
-<<<<<<< HEAD
     # - repo: https://github.com/pre-commit/mirrors-mypy
-    #   rev: v0.790
+    #   rev: v0.800
     #   hooks:
-    #       - id: mypy
-=======
-    - repo: https://github.com/pre-commit/mirrors-mypy
-      rev: v0.800
-      hooks:
-          - id: mypy
->>>>>>> 88cbb43b
+    #       - id: mypy